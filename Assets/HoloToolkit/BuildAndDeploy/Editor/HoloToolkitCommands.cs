﻿// Copyright (c) Microsoft Corporation. All rights reserved.
// Licensed under the MIT License. See LICENSE in the project root for license information.
<<<<<<< HEAD

using System;
=======
>>>>>>> ccb9a4e5

namespace HoloToolkit.Unity
{
    /// <summary>
    /// Implements functionality for building HoloLens applications
    /// </summary>
    public static class HoloToolkitCommands
    {
        /// <summary>
        /// Do a build configured for the HoloLens, returns the error from BuildPipeline.BuildPlayer
        /// </summary>
        [Obsolete("Use BuildDeployTools.BuildSLN")]
        public static bool BuildSLN()
        {
            return BuildDeployTools.BuildSLN(BuildDeployPrefs.BuildDirectory, false);
        }
    }
}<|MERGE_RESOLUTION|>--- conflicted
+++ resolved
@@ -1,10 +1,5 @@
 ﻿// Copyright (c) Microsoft Corporation. All rights reserved.
 // Licensed under the MIT License. See LICENSE in the project root for license information.
-<<<<<<< HEAD
-
-using System;
-=======
->>>>>>> ccb9a4e5
 
 namespace HoloToolkit.Unity
 {
@@ -16,7 +11,6 @@
         /// <summary>
         /// Do a build configured for the HoloLens, returns the error from BuildPipeline.BuildPlayer
         /// </summary>
-        [Obsolete("Use BuildDeployTools.BuildSLN")]
         public static bool BuildSLN()
         {
             return BuildDeployTools.BuildSLN(BuildDeployPrefs.BuildDirectory, false);
