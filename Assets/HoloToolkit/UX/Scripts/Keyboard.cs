--- conflicted
+++ resolved
@@ -241,7 +241,6 @@
             m_ObjectBounds = new Vector3(canvasBounds.size.x * rect.localScale.x, canvasBounds.size.y * rect.localScale.y, canvasBounds.size.z * rect.localScale.z);
 
             // Actually find microphone key in the keyboard
-<<<<<<< HEAD
             var dictationButton = RecursiveFindChild(gameObject.transform, "Dictation");
             if (dictationButton != null)
             {
@@ -249,15 +248,6 @@
                 if (dictationButton != null)
                 {
                     _recordImage = dictationButton.GetComponentsInChildren<Image>()[1];
-=======
-            var dicationButton = Utils.GetChildRecursive(gameObject.transform, "Dictation");
-            if (dicationButton != null)
-            {
-                var dicationIcon = dicationButton.Find("keyboard_closeIcon");
-                if (dicationIcon != null)
-                {
-                    _recordImage = dicationIcon.GetComponentInChildren<Image>();
->>>>>>> 9fc3bade
                     var material = new Material(_recordImage.material);
                     _defaultColor = material.color;
                     _recordImage.material = material;
@@ -1044,11 +1034,7 @@
         /// </summary>
         private void CheckForCloseOnInactivityTimeExpired()
         {
-<<<<<<< HEAD
             if( Time.time > _closingTime && CloseOnInactivity)
-=======
-            if (Time.time > _closingTime)
->>>>>>> 9fc3bade
             {
                 Close();
             }
