%YAML 1.1
%TAG !u! tag:unity3d.com,2011:
--- !u!21 &2100000
Material:
  serializedVersion: 6
  m_ObjectHideFlags: 0
  m_PrefabParentObject: {fileID: 0}
  m_PrefabInternal: {fileID: 0}
  m_Name: HoloToolkit_Default
<<<<<<< HEAD
  m_Shader: {fileID: 4800000, guid: 0118fa4f1c88b4640b193eca2c181644, type: 3}
  m_ShaderKeywords: ETC1_EXTERNAL_ALPHA _EMISSION _USECOLOR_ON
  m_LightmapFlags: 1
  m_EnableInstancingVariants: 0
=======
  m_Shader: {fileID: 4800000, guid: f1f3948b20c230044bda31b620ddd37f, type: 3}
  m_ShaderKeywords: _EMISSION _SPECULARHIGHLIGHTS_ON _USEAMBIENT_ON _USECOLOR_ON _USEDIFFUSE_ON
    _USEMAINCOLOR_ON
  m_LightmapFlags: 1
  m_EnableInstancingVariants: 0
  m_DoubleSidedGI: 0
>>>>>>> f61436f9
  m_CustomRenderQueue: -1
  stringTagMap: {}
  disabledShaderPasses: []
  m_SavedProperties:
    serializedVersion: 3
    m_TexEnvs:
    - _BumpMap:
        m_Texture: {fileID: 0}
        m_Scale: {x: 1, y: 1}
        m_Offset: {x: 0, y: 0}
<<<<<<< HEAD
    - _DetailAlbedoMap:
        m_Texture: {fileID: 0}
        m_Scale: {x: 1, y: 1}
        m_Offset: {x: 0, y: 0}
    - _DetailMask:
        m_Texture: {fileID: 0}
        m_Scale: {x: 1, y: 1}
        m_Offset: {x: 0, y: 0}
    - _DetailNormalMap:
        m_Texture: {fileID: 0}
        m_Scale: {x: 1, y: 1}
        m_Offset: {x: 0, y: 0}
    - _EmissionMap:
        m_Texture: {fileID: 0}
        m_Scale: {x: 1, y: 1}
        m_Offset: {x: 0, y: 0}
    - _EmissionTex:
        m_Texture: {fileID: 0}
        m_Scale: {x: 1, y: 1}
        m_Offset: {x: 0, y: 0}
    - _MainTex:
        m_Texture: {fileID: 0}
        m_Scale: {x: 1, y: 1}
        m_Offset: {x: 0, y: 0}
    - _MetallicGlossMap:
        m_Texture: {fileID: 0}
        m_Scale: {x: 1, y: 1}
        m_Offset: {x: 0, y: 0}
    - _OcclusionMap:
        m_Texture: {fileID: 0}
        m_Scale: {x: 1, y: 1}
        m_Offset: {x: 0, y: 0}
    - _ParallaxMap:
=======
    - _CubeMap:
        m_Texture: {fileID: 0}
        m_Scale: {x: 1, y: 1}
        m_Offset: {x: 0, y: 0}
    - _DetailAlbedoMap:
        m_Texture: {fileID: 0}
        m_Scale: {x: 1, y: 1}
        m_Offset: {x: 0, y: 0}
    - _DetailMask:
        m_Texture: {fileID: 0}
        m_Scale: {x: 1, y: 1}
        m_Offset: {x: 0, y: 0}
    - _DetailNormalMap:
        m_Texture: {fileID: 0}
        m_Scale: {x: 1, y: 1}
        m_Offset: {x: 0, y: 0}
    - _EmissionMap:
        m_Texture: {fileID: 0}
        m_Scale: {x: 1, y: 1}
        m_Offset: {x: 0, y: 0}
    - _EmissionTex:
        m_Texture: {fileID: 0}
        m_Scale: {x: 1, y: 1}
        m_Offset: {x: 0, y: 0}
    - _GlossMap:
        m_Texture: {fileID: 0}
        m_Scale: {x: 1, y: 1}
        m_Offset: {x: 0, y: 0}
    - _MainTex:
        m_Texture: {fileID: 0}
        m_Scale: {x: 1, y: 1}
        m_Offset: {x: 0, y: 0}
    - _MetallicGlossMap:
        m_Texture: {fileID: 0}
        m_Scale: {x: 1, y: 1}
        m_Offset: {x: 0, y: 0}
    - _OcclusionMap:
        m_Texture: {fileID: 0}
        m_Scale: {x: 1, y: 1}
        m_Offset: {x: 0, y: 0}
    - _ParallaxMap:
        m_Texture: {fileID: 0}
        m_Scale: {x: 1, y: 1}
        m_Offset: {x: 0, y: 0}
    - _SpecularMap:
>>>>>>> f61436f9
        m_Texture: {fileID: 0}
        m_Scale: {x: 1, y: 1}
        m_Offset: {x: 0, y: 0}
    m_Floats:
<<<<<<< HEAD
    - _BumpScale: 1
=======
    - _AlphaTest: 0
    - _BlendOp: 0
    - _BumpScale: 1
    - _CalibrationSpaceReflections: 0
>>>>>>> f61436f9
    - _ColorWriteMask: 15
    - _Cull: 2
    - _Cutoff: 0.5
    - _DetailNormalMapScale: 1
    - _DstBlend: 0
<<<<<<< HEAD
=======
    - _ForcePerPixel: 0
>>>>>>> f61436f9
    - _Gloss: 0.68
    - _GlossMapScale: 1
    - _Glossiness: 0.5
    - _GlossyReflections: 1
    - _Metallic: 0
    - _Mode: 0
    - _OcclusionStrength: 1
    - _Parallax: 0.02
<<<<<<< HEAD
=======
    - _ReflectionScale: 2
    - _RimPower: 0.7
    - _Shade4: 0
>>>>>>> f61436f9
    - _SmoothnessTextureChannel: 0
    - _Specular: 0.128
    - _SpecularHighlights: 1
    - _SrcBlend: 1
    - _UVSec: 0
<<<<<<< HEAD
    - _UseBumpMap: 0
    - _UseColor: 1
    - _UseEmissionTex: 0
    - _UseMainTex: 0
=======
    - _UseAmbient: 1
    - _UseBumpMap: 0
    - _UseColor: 1
    - _UseDiffuse: 1
    - _UseEmissionColor: 0
    - _UseEmissionMap: 0
    - _UseEmissionTex: 0
    - _UseGlossMap: 0
    - _UseMainColor: 1
    - _UseMainTex: 0
    - _UseOcclusionMap: 0
    - _UseReflections: 0
    - _UseRimLighting: 0
    - _UseSpecularMap: 0
    - _UseVertexColor: 0
>>>>>>> f61436f9
    - _ZTest: 4
    - _ZWrite: 1
    m_Colors:
    - _Color: {r: 0.8897059, g: 0.8897059, b: 0.8897059, a: 1}
    - _EmissionColor: {r: 0, g: 0, b: 0, a: 1}
<<<<<<< HEAD
    - _SpecColor: {r: 0.5, g: 0.5, b: 0.5, a: 1}
=======
    - _RimColor: {r: 1, g: 1, b: 1, a: 1}
    - _SpecColor: {r: 0.5, g: 0.5, b: 0.5, a: 1}
    - _TextureScaleOffset: {r: 1, g: 1, b: 0, a: 0}
>>>>>>> f61436f9
<|MERGE_RESOLUTION|>--- conflicted
+++ resolved
@@ -7,19 +7,12 @@
   m_PrefabParentObject: {fileID: 0}
   m_PrefabInternal: {fileID: 0}
   m_Name: HoloToolkit_Default
-<<<<<<< HEAD
-  m_Shader: {fileID: 4800000, guid: 0118fa4f1c88b4640b193eca2c181644, type: 3}
-  m_ShaderKeywords: ETC1_EXTERNAL_ALPHA _EMISSION _USECOLOR_ON
-  m_LightmapFlags: 1
-  m_EnableInstancingVariants: 0
-=======
   m_Shader: {fileID: 4800000, guid: f1f3948b20c230044bda31b620ddd37f, type: 3}
   m_ShaderKeywords: _EMISSION _SPECULARHIGHLIGHTS_ON _USEAMBIENT_ON _USECOLOR_ON _USEDIFFUSE_ON
     _USEMAINCOLOR_ON
   m_LightmapFlags: 1
   m_EnableInstancingVariants: 0
   m_DoubleSidedGI: 0
->>>>>>> f61436f9
   m_CustomRenderQueue: -1
   stringTagMap: {}
   disabledShaderPasses: []
@@ -30,41 +23,6 @@
         m_Texture: {fileID: 0}
         m_Scale: {x: 1, y: 1}
         m_Offset: {x: 0, y: 0}
-<<<<<<< HEAD
-    - _DetailAlbedoMap:
-        m_Texture: {fileID: 0}
-        m_Scale: {x: 1, y: 1}
-        m_Offset: {x: 0, y: 0}
-    - _DetailMask:
-        m_Texture: {fileID: 0}
-        m_Scale: {x: 1, y: 1}
-        m_Offset: {x: 0, y: 0}
-    - _DetailNormalMap:
-        m_Texture: {fileID: 0}
-        m_Scale: {x: 1, y: 1}
-        m_Offset: {x: 0, y: 0}
-    - _EmissionMap:
-        m_Texture: {fileID: 0}
-        m_Scale: {x: 1, y: 1}
-        m_Offset: {x: 0, y: 0}
-    - _EmissionTex:
-        m_Texture: {fileID: 0}
-        m_Scale: {x: 1, y: 1}
-        m_Offset: {x: 0, y: 0}
-    - _MainTex:
-        m_Texture: {fileID: 0}
-        m_Scale: {x: 1, y: 1}
-        m_Offset: {x: 0, y: 0}
-    - _MetallicGlossMap:
-        m_Texture: {fileID: 0}
-        m_Scale: {x: 1, y: 1}
-        m_Offset: {x: 0, y: 0}
-    - _OcclusionMap:
-        m_Texture: {fileID: 0}
-        m_Scale: {x: 1, y: 1}
-        m_Offset: {x: 0, y: 0}
-    - _ParallaxMap:
-=======
     - _CubeMap:
         m_Texture: {fileID: 0}
         m_Scale: {x: 1, y: 1}
@@ -110,28 +68,20 @@
         m_Scale: {x: 1, y: 1}
         m_Offset: {x: 0, y: 0}
     - _SpecularMap:
->>>>>>> f61436f9
         m_Texture: {fileID: 0}
         m_Scale: {x: 1, y: 1}
         m_Offset: {x: 0, y: 0}
     m_Floats:
-<<<<<<< HEAD
-    - _BumpScale: 1
-=======
     - _AlphaTest: 0
     - _BlendOp: 0
     - _BumpScale: 1
     - _CalibrationSpaceReflections: 0
->>>>>>> f61436f9
     - _ColorWriteMask: 15
     - _Cull: 2
     - _Cutoff: 0.5
     - _DetailNormalMapScale: 1
     - _DstBlend: 0
-<<<<<<< HEAD
-=======
     - _ForcePerPixel: 0
->>>>>>> f61436f9
     - _Gloss: 0.68
     - _GlossMapScale: 1
     - _Glossiness: 0.5
@@ -140,23 +90,14 @@
     - _Mode: 0
     - _OcclusionStrength: 1
     - _Parallax: 0.02
-<<<<<<< HEAD
-=======
     - _ReflectionScale: 2
     - _RimPower: 0.7
     - _Shade4: 0
->>>>>>> f61436f9
     - _SmoothnessTextureChannel: 0
     - _Specular: 0.128
     - _SpecularHighlights: 1
     - _SrcBlend: 1
     - _UVSec: 0
-<<<<<<< HEAD
-    - _UseBumpMap: 0
-    - _UseColor: 1
-    - _UseEmissionTex: 0
-    - _UseMainTex: 0
-=======
     - _UseAmbient: 1
     - _UseBumpMap: 0
     - _UseColor: 1
@@ -172,16 +113,11 @@
     - _UseRimLighting: 0
     - _UseSpecularMap: 0
     - _UseVertexColor: 0
->>>>>>> f61436f9
     - _ZTest: 4
     - _ZWrite: 1
     m_Colors:
     - _Color: {r: 0.8897059, g: 0.8897059, b: 0.8897059, a: 1}
     - _EmissionColor: {r: 0, g: 0, b: 0, a: 1}
-<<<<<<< HEAD
-    - _SpecColor: {r: 0.5, g: 0.5, b: 0.5, a: 1}
-=======
     - _RimColor: {r: 1, g: 1, b: 1, a: 1}
     - _SpecColor: {r: 0.5, g: 0.5, b: 0.5, a: 1}
-    - _TextureScaleOffset: {r: 1, g: 1, b: 0, a: 0}
->>>>>>> f61436f9
+    - _TextureScaleOffset: {r: 1, g: 1, b: 0, a: 0}