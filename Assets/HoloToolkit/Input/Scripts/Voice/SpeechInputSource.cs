--- conflicted
+++ resolved
@@ -3,13 +3,10 @@
 
 using System;
 using UnityEngine;
-<<<<<<< HEAD
 using UnityEngine.EventSystems;
+
+#if UNITY_EDITOR || UNITY_WSA
 using UnityEngine.VR.WSA.Input;
-=======
-
-#if UNITY_EDITOR || UNITY_WSA
->>>>>>> 497be9c2
 using UnityEngine.Windows.Speech;
 #endif
 
