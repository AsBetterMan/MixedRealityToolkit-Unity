﻿// Copyright (c) Microsoft Corporation. All rights reserved.
// Licensed under the MIT License. See LICENSE in the project root for license information.

using System.Collections.Generic;
using UnityEngine;
<<<<<<< HEAD

#if UNITY_EDITOR || UNITY_WSA
using UnityEngine.VR.WSA.Input;
#endif 
=======
using UnityEngine.XR.WSA.Input;
>>>>>>> 001ed569

namespace HoloToolkit.Unity.InputModule
{
    /// <summary>
    /// Input source for gestures information from the WSA APIs, which gives access to various system-supported gestures
    /// and positional information for the various inputs that Windows gestures supports.
    /// This is mostly a wrapper on top of GestureRecognizer and InteractionManager.
    /// </summary>
    public class GesturesInput : BaseInputSource
    {
        // This enumeration gives the manager two different ways to handle the recognizer. Both will
        // set up the recognizer. The first causes the recognizer to start
        // immediately. The second allows the recognizer to be manually started at a later time.
        public enum RecognizerStartBehavior { AutoStart, ManualStart };

        [Tooltip("Whether the recognizer should be activated on start.")]
        public RecognizerStartBehavior RecognizerStart;

        [Tooltip("Set to true to use the use rails (guides) for the navigation gesture, as opposed to full 3D navigation.")]
        public bool UseRailsNavigation = false;

#if UNITY_EDITOR || UNITY_WSA
        protected GestureRecognizer gestureRecognizer;
        protected GestureRecognizer navigationGestureRecognizer;
#endif

        #region IInputSource Capabilities and SourceData

        private struct SourceCapability<TReading>
        {
            public bool IsSupported;
            public bool IsAvailable;
            public TReading CurrentReading;
        }

        private struct AxisButton2D
        {
            public bool Pressed;
            public Vector2 Position;

            public static AxisButton2D GetThumbstick(InteractionSourceState interactionSource)
            {
                return new AxisButton2D
                {
                    Pressed = interactionSource.thumbstickPressed,
                    Position = interactionSource.thumbstickPosition,
                };
            }

            public static AxisButton2D GetTouchpad(InteractionSourceState interactionSource)
            {
                return new AxisButton2D
                {
                    Pressed = interactionSource.touchpadPressed,
                    Position = interactionSource.touchpadPosition,
                };
            }
        }

        private struct TouchpadData
        {
            public AxisButton2D AxisButton;
            public bool Touched;

            public static TouchpadData GetTouchpad(InteractionSourceState interactionSource)
            {
                return new TouchpadData
                {
                    AxisButton = AxisButton2D.GetTouchpad(interactionSource),
                    Touched = interactionSource.touchpadTouched,
                };
            }
        }

        private struct AxisButton1D
        {
            public bool Pressed;
            public double PressedAmount;

            public static AxisButton1D GetSelect(InteractionSourceState interactionSource)
            {
                return new AxisButton1D
                {
                    Pressed = interactionSource.selectPressed,
                    PressedAmount = interactionSource.selectPressedAmount,
                };
            }
        }

        /// <summary>
        /// Data for an interaction source.
        /// </summary>
        private class SourceData
        {
            public SourceData(IInputSource inputSource, InteractionSource interactionSource)
            {
                SourceId = interactionSource.id;
                SourceKind = interactionSource.kind;
            }

            public readonly uint SourceId;
            public readonly InteractionSourceKind SourceKind;
            public SourceCapability<Vector3> PointerPosition;
            public SourceCapability<Quaternion> PointerRotation;
            public SourceCapability<Ray> PointerRay;
            public SourceCapability<Vector3> GripPosition;
            public SourceCapability<Quaternion> GripRotation;
            public SourceCapability<Ray> GripRay;
            public SourceCapability<AxisButton2D> Thumbstick;
            public SourceCapability<TouchpadData> Touchpad;
            public SourceCapability<AxisButton1D> Select;
            public SourceCapability<bool> Grasp;
            public SourceCapability<bool> Menu;
        }

        /// <summary>
        /// Dictionary linking each source ID to its data.
        /// </summary>
        private readonly Dictionary<uint, SourceData> sourceIdToData = new Dictionary<uint, SourceData>(4);

        #endregion

        protected override void Start()
        {
            base.Start();

            gestureRecognizer = new GestureRecognizer();
            gestureRecognizer.OnTappedEvent += OnTappedEvent;

            gestureRecognizer.OnHoldStartedEvent += OnHoldStartedEvent;
            gestureRecognizer.OnHoldCompletedEvent += OnHoldCompletedEvent;
            gestureRecognizer.OnHoldCanceledEvent += OnHoldCanceledEvent;

            gestureRecognizer.OnManipulationStartedEvent += OnManipulationStartedEvent;
            gestureRecognizer.OnManipulationUpdatedEvent += OnManipulationUpdatedEvent;
            gestureRecognizer.OnManipulationCompletedEvent += OnManipulationCompletedEvent;
            gestureRecognizer.OnManipulationCanceledEvent += OnManipulationCanceledEvent;

            gestureRecognizer.SetRecognizableGestures(GestureSettings.Tap |
                                                      GestureSettings.ManipulationTranslate |
                                                      GestureSettings.Hold);

            // We need a separate gesture recognizer for navigation, since it isn't compatible with manipulation
            navigationGestureRecognizer = new GestureRecognizer();

            navigationGestureRecognizer.OnNavigationStartedEvent += OnNavigationStartedEvent;
            navigationGestureRecognizer.OnNavigationUpdatedEvent += OnNavigationUpdatedEvent;
            navigationGestureRecognizer.OnNavigationCompletedEvent += OnNavigationCompletedEvent;
            navigationGestureRecognizer.OnNavigationCanceledEvent += OnNavigationCanceledEvent;

            if (UseRailsNavigation)
            {
                navigationGestureRecognizer.SetRecognizableGestures(GestureSettings.NavigationRailsX |
                                                                    GestureSettings.NavigationRailsY |
                                                                    GestureSettings.NavigationRailsZ);
            }
            else
            {
                navigationGestureRecognizer.SetRecognizableGestures(GestureSettings.NavigationX |
                                                                    GestureSettings.NavigationY |
                                                                    GestureSettings.NavigationZ);
            }

            if (RecognizerStart == RecognizerStartBehavior.AutoStart)
            {
                gestureRecognizer.StartCapturingGestures();
                navigationGestureRecognizer.StartCapturingGestures();
            }
        }

        protected virtual void OnDestroy()
        {
            if (gestureRecognizer != null)
            {
                gestureRecognizer.OnTappedEvent -= OnTappedEvent;

                gestureRecognizer.OnHoldStartedEvent -= OnHoldStartedEvent;
                gestureRecognizer.OnHoldCompletedEvent -= OnHoldCompletedEvent;
                gestureRecognizer.OnHoldCanceledEvent -= OnHoldCanceledEvent;

                gestureRecognizer.OnManipulationStartedEvent -= OnManipulationStartedEvent;
                gestureRecognizer.OnManipulationUpdatedEvent -= OnManipulationUpdatedEvent;
                gestureRecognizer.OnManipulationCompletedEvent -= OnManipulationCompletedEvent;
                gestureRecognizer.OnManipulationCanceledEvent -= OnManipulationCanceledEvent;

                gestureRecognizer.Dispose();
            }

            if (navigationGestureRecognizer != null)
            {
                navigationGestureRecognizer.OnNavigationStartedEvent -= OnNavigationStartedEvent;
                navigationGestureRecognizer.OnNavigationUpdatedEvent -= OnNavigationUpdatedEvent;
                navigationGestureRecognizer.OnNavigationCompletedEvent -= OnNavigationCompletedEvent;
                navigationGestureRecognizer.OnNavigationCanceledEvent -= OnNavigationCanceledEvent;

                navigationGestureRecognizer.Dispose();
            }
        }

        protected override void OnEnableAfterStart()
        {
            base.OnEnableAfterStart();

            if (RecognizerStart == RecognizerStartBehavior.AutoStart)
            {
                StartGestureRecognizer();
            }

            foreach (InteractionSourceState iss in InteractionManager.GetCurrentReading())
            {
                GetOrAddSourceData(iss.source);
                InputManager.Instance.RaiseSourceDetected(this, iss.source.id);
            }

            InteractionManager.OnSourceUpdated += InteractionManager_OnSourceUpdated;

            InteractionManager.OnSourceReleased += InteractionManager_OnSourceReleased;
            InteractionManager.OnSourcePressed += InteractionManager_OnSourcePressed;

            InteractionManager.OnSourceLost += InteractionManager_OnSourceLost;
            InteractionManager.OnSourceDetected += InteractionManager_OnSourceDetected;
        }

        protected override void OnDisableAfterStart()
        {
            StopGestureRecognizer();

            InteractionManager.OnSourceUpdated -= InteractionManager_OnSourceUpdated;

            InteractionManager.OnSourceReleased -= InteractionManager_OnSourceReleased;
            InteractionManager.OnSourcePressed -= InteractionManager_OnSourcePressed;

            InteractionManager.OnSourceLost -= InteractionManager_OnSourceLost;
            InteractionManager.OnSourceDetected -= InteractionManager_OnSourceDetected;

            foreach (InteractionSourceState iss in InteractionManager.GetCurrentReading())
            {
                // NOTE: We don't care whether the source ID previously existed or not, so we blindly call Remove:
                sourceIdToData.Remove(iss.source.id);
                InputManager.Instance.RaiseSourceLost(this, iss.source.id);
            }

            base.OnDisableAfterStart();
        }

        public void StartGestureRecognizer()
        {
#if UNITY_EDITOR || UNITY_WSA
            if (gestureRecognizer != null)
            {
                gestureRecognizer.StartCapturingGestures();
            }

            if (navigationGestureRecognizer != null)
            {
                navigationGestureRecognizer.StartCapturingGestures();
            }
#endif
        }

        public void StopGestureRecognizer()
        {
#if UNITY_EDITOR || UNITY_WSA
            if (gestureRecognizer != null)
            {
                gestureRecognizer.StopCapturingGestures();
            }

            if (navigationGestureRecognizer != null)
            {
                navigationGestureRecognizer.StopCapturingGestures();
            }
#endif
        }

        #region BaseInputSource implementations

        public override SupportedInputInfo GetSupportedInputInfo(uint sourceId)
        {
            SupportedInputInfo retVal = SupportedInputInfo.None;

            SourceData sourceData;
            if (sourceIdToData.TryGetValue(sourceId, out sourceData))
            {
                retVal |= GetSupportFlag(sourceData.PointerPosition, SupportedInputInfo.Position);
                retVal |= GetSupportFlag(sourceData.PointerRotation, SupportedInputInfo.Rotation);
                retVal |= GetSupportFlag(sourceData.PointerRay, SupportedInputInfo.Ray);
                retVal |= GetSupportFlag(sourceData.Thumbstick, SupportedInputInfo.Thumbstick);
                retVal |= GetSupportFlag(sourceData.Touchpad, SupportedInputInfo.Touchpad);
                retVal |= GetSupportFlag(sourceData.Select, SupportedInputInfo.Select);
                retVal |= GetSupportFlag(sourceData.Menu, SupportedInputInfo.Menu);
                retVal |= GetSupportFlag(sourceData.Grasp, SupportedInputInfo.Grasp);
            }

            return retVal;
        }

        public override bool TryGetSourceKind(uint sourceId, out InteractionSourceKind sourceKind)
        {
            SourceData sourceData;
            if (sourceIdToData.TryGetValue(sourceId, out sourceData))
            {
                sourceKind = sourceData.SourceKind;
                return true;
            }
            else
            {
                sourceKind = default(InteractionSourceKind);
                return false;
            }
        }

        public override bool TryGetPointerPosition(uint sourceId, out Vector3 position)
        {
            SourceData sourceData;
            if (sourceIdToData.TryGetValue(sourceId, out sourceData) && TryGetReading(sourceData.PointerPosition, out position))
            {
                return true;
            }
            else
            {
                position = default(Vector3);
                return false;
            }
        }

        public override bool TryGetPointerRotation(uint sourceId, out Quaternion rotation)
        {
            SourceData sourceData;
            if (sourceIdToData.TryGetValue(sourceId, out sourceData) && TryGetReading(sourceData.PointerRotation, out rotation))
            {
                return true;
            }
            else
            {
                rotation = default(Quaternion);
                return false;
            }
        }

        public override bool TryGetPointerRay(uint sourceId, out Ray pointerRay)
        {
            SourceData sourceData;
            if (sourceIdToData.TryGetValue(sourceId, out sourceData) && TryGetReading(sourceData.PointerRay, out pointerRay))
            {
                return true;
            }
            else
            {
                pointerRay = default(Ray);
                return false;
            }
        }

        public override bool TryGetGripPosition(uint sourceId, out Vector3 position)
        {
            SourceData sourceData;
            if (sourceIdToData.TryGetValue(sourceId, out sourceData) && TryGetReading(sourceData.GripPosition, out position))
            {
                return true;
            }
            else
            {
                position = default(Vector3);
                return false;
            }
        }

        public override bool TryGetGripRotation(uint sourceId, out Quaternion rotation)
        {
            SourceData sourceData;
            if (sourceIdToData.TryGetValue(sourceId, out sourceData) && TryGetReading(sourceData.GripRotation, out rotation))
            {
                return true;
            }
            else
            {
                rotation = default(Quaternion);
                return false;
            }
        }

        public override bool TryGetGripRay(uint sourceId, out Ray gripRay)
        {
            SourceData sourceData;
            if (sourceIdToData.TryGetValue(sourceId, out sourceData) && TryGetReading(sourceData.GripRay, out gripRay))
            {
                return true;
            }
            else
            {
                gripRay = default(Ray);
                return false;
            }
        }

        public override bool TryGetThumbstick(uint sourceId, out bool thumbstickPressed, out Vector2 thumbstickPosition)
        {
            SourceData sourceData;
            AxisButton2D thumbstick;
            if (sourceIdToData.TryGetValue(sourceId, out sourceData) && TryGetReading(sourceData.Thumbstick, out thumbstick))
            {
                thumbstickPressed = thumbstick.Pressed;
                thumbstickPosition = thumbstick.Position;
                return true;
            }
            else
            {
                thumbstickPressed = false;
                thumbstickPosition = Vector2.zero;
                return false;
            }
        }

        public override bool TryGetTouchpad(uint sourceId, out bool touchpadPressed, out bool touchpadTouched, out Vector2 touchpadPosition)
        {
            SourceData sourceData;
            TouchpadData touchpad;
            if (sourceIdToData.TryGetValue(sourceId, out sourceData) && TryGetReading(sourceData.Touchpad, out touchpad))
            {
                touchpadPressed = touchpad.AxisButton.Pressed;
                touchpadTouched = touchpad.Touched;
                touchpadPosition = touchpad.AxisButton.Position;
                return true;
            }
            else
            {
                touchpadPressed = false;
                touchpadTouched = false;
                touchpadPosition = Vector2.zero;
                return false;
            }
        }

        public override bool TryGetSelect(uint sourceId, out bool selectPressed, out double selectPressedAmount)
        {
            SourceData sourceData;
            AxisButton1D select;
            if (sourceIdToData.TryGetValue(sourceId, out sourceData) && TryGetReading(sourceData.Select, out select))
            {
                selectPressed = select.Pressed;
                selectPressedAmount = select.PressedAmount;
                return true;
            }
            else
            {
                selectPressed = false;
                selectPressedAmount = 0;
                return false;
            }
        }

        public override bool TryGetGrasp(uint sourceId, out bool graspPressed)
        {
            SourceData sourceData;
            if (sourceIdToData.TryGetValue(sourceId, out sourceData) && TryGetReading(sourceData.Grasp, out graspPressed))
            {
                return true;
            }
            else
            {
                graspPressed = false;
                return false;
            }
        }

        public override bool TryGetMenu(uint sourceId, out bool menuPressed)
        {
            SourceData sourceData;
            if (sourceIdToData.TryGetValue(sourceId, out sourceData) && TryGetReading(sourceData.Menu, out menuPressed))
            {
                return true;
            }
            else
            {
                menuPressed = false;
                return false;
            }
        }

        private bool TryGetReading<TReading>(SourceCapability<TReading> capability, out TReading reading)
        {
            if (capability.IsAvailable)
            {
                Debug.Assert(capability.IsSupported);

                reading = capability.CurrentReading;
                return true;
            }
            else
            {
                reading = default(TReading);
                return false;
            }
        }

        private SupportedInputInfo GetSupportFlag<TReading>(SourceCapability<TReading> capability, SupportedInputInfo flagIfSupported)
        {
            return (capability.IsSupported ? flagIfSupported : SupportedInputInfo.None);
        }

        #endregion

        private void InteractionManager_OnSourceUpdated(SourceUpdatedEventArgs args)
        {
            UpdateSourceState(args.state, GetOrAddSourceData(args.state.source));

            // TODO: robertes: raise update events?  Perhaps part of UpdateSourceState and have UpdateSourceState measure deltas and raise events iff changed... rename it to UpdateSourceStateAndRaiseUpdateEvents? ... and don't forget the TouchpadTouched events.
            // TODO: robertes: We should call UpdateSourceState in other handlers, too, right?  All handlers?
        }

        private void InteractionManager_OnSourceReleased(SourceReleasedEventArgs args)
        {
            InputManager.Instance.RaiseSourceUp(this, args.state.source.id, args.pressType);
        }

        private void InteractionManager_OnSourcePressed(SourcePressedEventArgs args)
        {
            InputManager.Instance.RaiseSourceDown(this, args.state.source.id, args.pressType);
        }

        private void InteractionManager_OnSourceLost(SourceLostEventArgs args)
        {
            // NOTE: We don't care whether the source ID previously existed or not, so we blindly call Remove:
            sourceIdToData.Remove(args.state.source.id);

            InputManager.Instance.RaiseSourceLost(this, args.state.source.id);
        }

        private void InteractionManager_OnSourceDetected(SourceDetectedEventArgs args)
        {
            // NOTE: We don't need to use the data here. We just need to make sure it's added if it's not available yet:
            GetOrAddSourceData(args.state.source);

            InputManager.Instance.RaiseSourceDetected(this, args.state.source.id);
        }

        /// <summary>
        /// Gets the source data for the specified interaction source if it already exists, otherwise creates it.
        /// </summary>
        /// <param name="interactionSource">Interaction source for which data should be retrieved.</param>
        /// <returns>The source data requested.</returns>
        private SourceData GetOrAddSourceData(InteractionSource interactionSource)
        {
            SourceData sourceData;
            if (!sourceIdToData.TryGetValue(interactionSource.id, out sourceData))
            {
                sourceData = new SourceData(this, interactionSource);
                sourceIdToData.Add(sourceData.SourceId, sourceData);

                // TODO: robertes: whenever we end up adding, should we first synthesize a SourceDetected?  Or
                //       perhaps if we keep strict track of all sources, we should never need to just-in-time add anymore.
            }

            return sourceData;
        }

        /// <summary>
        /// Updates the source information.
        /// </summary>
        /// <param name="interactionSource">Interaction source to use to update the source information.</param>
        /// <param name="sourceData">SourceData structure to update.</param>
        private void UpdateSourceState(InteractionSourceState interactionSource, SourceData sourceData)
        {
            Debug.Assert(interactionSource.source.id == sourceData.SourceId, "An UpdateSourceState call happened with mismatched source ID.");
            Debug.Assert(interactionSource.source.kind == sourceData.SourceKind, "An UpdateSourceState call happened with mismatched source kind.");

            InteractionSourceLocation sourceLocation = interactionSource.properties.location;

            Vector3 newPointerPosition;
            sourceData.PointerPosition.IsAvailable = sourceLocation.pointer.TryGetPosition(out newPointerPosition);
            // Using a heuristic for IsSupported, since the APIs don't yet support querying this capability directly.
            sourceData.PointerPosition.IsSupported |= sourceData.PointerPosition.IsAvailable;

            Vector3 newGripPosition;
            sourceData.GripPosition.IsAvailable = sourceLocation.grip.TryGetPosition(out newGripPosition);
            // Using a heuristic for IsSupported, since the APIs don't yet support querying this capability directly.
            sourceData.GripPosition.IsSupported |= sourceData.GripPosition.IsAvailable;

            if (sourceData.PointerPosition.IsAvailable || sourceData.GripPosition.IsAvailable)
            {
                if (!(sourceData.PointerPosition.CurrentReading.Equals(newPointerPosition) && sourceData.GripPosition.CurrentReading.Equals(newGripPosition)))
                {
                    // TODO: Raising events here may cause reentrancy complexity. Consider delaying all event-raising till
                    //       after all updates are stored. Alternatively, consider switching from polling to responding to
                    //       InteractionManager events.
                    InputManager.Instance.RaiseSourcePositionChanged(this, sourceData.SourceId, newPointerPosition, newGripPosition);
                }
            }
            sourceData.PointerPosition.CurrentReading = newPointerPosition;
            sourceData.GripPosition.CurrentReading = newGripPosition;

            Quaternion newPointerRotation;
            sourceData.PointerRotation.IsAvailable = sourceLocation.pointer.TryGetRotation(out newPointerRotation);
            // Using a heuristic for IsSupported, since the APIs don't yet support querying this capability directly.
            sourceData.PointerRotation.IsSupported |= sourceData.PointerRotation.IsAvailable;

            Quaternion newGripRotation;
            sourceData.GripRotation.IsAvailable = sourceLocation.grip.TryGetRotation(out newGripRotation);
            // Using a heuristic for IsSupported, since the APIs don't yet support querying this capability directly.
            sourceData.GripRotation.IsSupported |= sourceData.GripRotation.IsAvailable;
            if (sourceData.PointerRotation.IsAvailable || sourceData.GripRotation.IsAvailable)
            {
                if (!(sourceData.PointerRotation.CurrentReading.Equals(newPointerRotation) && sourceData.GripRotation.CurrentReading.Equals(newGripRotation)))
                {
                    InputManager.Instance.RaiseSourceRotationChanged(this, sourceData.SourceId, newPointerRotation, newGripRotation);
                }
            }
            sourceData.PointerRotation.CurrentReading = newPointerRotation;
            sourceData.GripRotation.CurrentReading = newGripRotation;

            sourceData.PointerRay.IsSupported = sourceData.GripRay.IsSupported = interactionSource.supportsPointing;
            sourceData.PointerRay.IsAvailable = sourceLocation.pointer.TryGetRay(out sourceData.PointerRay.CurrentReading);
            sourceData.GripRay.IsAvailable = sourceLocation.grip.TryGetRay(out sourceData.GripRay.CurrentReading);


            sourceData.Thumbstick.IsSupported = interactionSource.supportsThumbstick;
            sourceData.Thumbstick.IsAvailable = sourceData.Thumbstick.IsSupported;
            if (sourceData.Thumbstick.IsAvailable)
            {
                AxisButton2D newThumbstick = AxisButton2D.GetThumbstick(interactionSource);
                if (sourceData.Thumbstick.CurrentReading.Position != newThumbstick.Position)
                {
                    InputManager.Instance.RaiseInputPositionChanged(this, sourceData.SourceId, InteractionSourcePressType.Thumbstick, newThumbstick.Position);
                }
                sourceData.Thumbstick.CurrentReading = newThumbstick;
            }
            else
            {
                sourceData.Thumbstick.CurrentReading = default(AxisButton2D);
            }

            sourceData.Touchpad.IsSupported = interactionSource.supportsTouchpad;
            sourceData.Touchpad.IsAvailable = sourceData.Touchpad.IsSupported;
            if (sourceData.Touchpad.IsAvailable)
            {
                TouchpadData newTouchpad = TouchpadData.GetTouchpad(interactionSource);
                if (sourceData.Touchpad.CurrentReading.AxisButton.Position != newTouchpad.AxisButton.Position)
                {
                    InputManager.Instance.RaiseInputPositionChanged(this, sourceData.SourceId, InteractionSourcePressType.Touchpad, newTouchpad.AxisButton.Position);
                }
                if (sourceData.Touchpad.CurrentReading.Touched != newTouchpad.Touched)
                {
                    if (newTouchpad.Touched)
                    {
                        InputManager.Instance.RaiseTouchpadTouched(this, sourceData.SourceId);
                    }
                    else
                    {
                        InputManager.Instance.RaiseTouchpadReleased(this, sourceData.SourceId);
                    }
                }
                sourceData.Touchpad.CurrentReading = newTouchpad;
            }
            else
            {
                sourceData.Touchpad.CurrentReading = default(TouchpadData);
            }

            sourceData.Select.IsSupported = true; // All input mechanisms support "select".
            sourceData.Select.IsAvailable = sourceData.Select.IsSupported;
            AxisButton1D newSelect = AxisButton1D.GetSelect(interactionSource);
            if (sourceData.Select.CurrentReading.PressedAmount != newSelect.PressedAmount)
            {
                InputManager.Instance.RaiseSelectPressedValueChanged(this, sourceData.SourceId, newSelect.PressedAmount);
            }
            sourceData.Select.CurrentReading = newSelect;

            sourceData.Grasp.IsSupported = interactionSource.supportsGrasp;
            sourceData.Grasp.IsAvailable = sourceData.Grasp.IsSupported;
            sourceData.Grasp.CurrentReading = (sourceData.Grasp.IsAvailable ? interactionSource.grasped : false);

            sourceData.Menu.IsSupported = interactionSource.supportsMenu;
            sourceData.Menu.IsAvailable = sourceData.Menu.IsSupported;
            sourceData.Menu.CurrentReading = (sourceData.Menu.IsAvailable ? interactionSource.menuPressed : false);
        }

        #region Raise GestureRecognizer Events

#if UNITY_EDITOR || UNITY_WSA

        // TODO: robertes: Should these also cause source state data to be stored/updated? What about SourceDetected synthesized events?
        protected void OnTappedEvent(TappedEventArgs obj)
        {
            InputManager.Instance.RaiseInputClicked(this, obj.source.id, InteractionSourcePressType.Select, obj.tapCount);
        }

        protected void OnHoldStartedEvent(HoldStartedEventArgs obj)
        {
            InputManager.Instance.RaiseHoldStarted(this, obj.source.id);
        }

        protected void OnHoldCanceledEvent(HoldCanceledEventArgs obj)
        {
            InputManager.Instance.RaiseHoldCanceled(this, obj.source.id);
        }

        protected void OnHoldCompletedEvent(HoldCompletedEventArgs obj)
        {
            InputManager.Instance.RaiseHoldCompleted(this, obj.source.id);
        }

        protected void OnManipulationStartedEvent(ManipulationStartedEventArgs obj)
        {
            InputManager.Instance.RaiseManipulationStarted(this, obj.source.id, obj.cumulativeDelta);
        }

        protected void OnManipulationUpdatedEvent(ManipulationUpdatedEventArgs obj)
        {
            InputManager.Instance.RaiseManipulationUpdated(this, obj.source.id, obj.cumulativeDelta);
        }

        protected void OnManipulationCompletedEvent(ManipulationCompletedEventArgs obj)
        {
            InputManager.Instance.RaiseManipulationCompleted(this, obj.source.id, obj.cumulativeDelta);
        }

        protected void OnManipulationCanceledEvent(ManipulationCanceledEventArgs obj)
        {
            InputManager.Instance.RaiseManipulationCanceled(this, obj.source.id, obj.cumulativeDelta);
        }

        protected void OnNavigationStartedEvent(NavigationStartedEventArgs obj)
        {
            InputManager.Instance.RaiseNavigationStarted(this, obj.source.id, obj.normalizedOffset);
        }

        protected void OnNavigationUpdatedEvent(NavigationUpdatedEventArgs obj)
        {
            InputManager.Instance.RaiseNavigationUpdated(this, obj.source.id, obj.normalizedOffset);
        }

        protected void OnNavigationCompletedEvent(NavigationCompletedEventArgs obj)
        {
            InputManager.Instance.RaiseNavigationCompleted(this, obj.source.id, obj.normalizedOffset);
        }

        protected void OnNavigationCanceledEvent(NavigationCanceledEventArgs obj)
        {
            InputManager.Instance.RaiseNavigationCanceled(this, obj.source.id, obj.normalizedOffset);
        }

#endif

        #endregion
    }
}<|MERGE_RESOLUTION|>--- conflicted
+++ resolved
@@ -3,14 +3,10 @@
 
 using System.Collections.Generic;
 using UnityEngine;
-<<<<<<< HEAD
 
 #if UNITY_EDITOR || UNITY_WSA
-using UnityEngine.VR.WSA.Input;
+using UnityEngine.XR.WSA.Input;
 #endif 
-=======
-using UnityEngine.XR.WSA.Input;
->>>>>>> 001ed569
 
 namespace HoloToolkit.Unity.InputModule
 {
@@ -691,8 +687,8 @@
         #region Raise GestureRecognizer Events
 
 #if UNITY_EDITOR || UNITY_WSA
-
         // TODO: robertes: Should these also cause source state data to be stored/updated? What about SourceDetected synthesized events?
+
         protected void OnTappedEvent(TappedEventArgs obj)
         {
             InputManager.Instance.RaiseInputClicked(this, obj.source.id, InteractionSourcePressType.Select, obj.tapCount);
