--- conflicted
+++ resolved
@@ -38,12 +38,7 @@
             public bool IsFingerDownPending;
             public bool FingerStateChanged;
             public float FingerStateUpdateTimer;
-<<<<<<< HEAD
 			public float FingerDownStartTime;
-=======
-            public float FingerDownStartTime;
-            public readonly InputSourceEventArgs InputSourceArgs;
->>>>>>> bd742a66
         }
 
         private ManualHandControl manualHandControl;
@@ -322,14 +317,8 @@
                     if (time - editorHandData.FingerDownStartTime < MaxClickDuration)
                     {
                         // We currently only support single taps in editor
-<<<<<<< HEAD
                         inputManager.RaiseSourceClicked(this, editorHandData.HandId, 1);
 					}
-=======
-                        SourceClickEventArgs args = new SourceClickEventArgs(this, editorHandData.HandId, 1);
-                        RaiseSourceClickedEvent(args);
-                    }
->>>>>>> bd742a66
                 }
             }
         }
