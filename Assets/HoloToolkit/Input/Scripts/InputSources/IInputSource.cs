﻿// Copyright (c) Microsoft Corporation. All rights reserved.
// Licensed under the MIT License. See LICENSE in the project root for license information.

using UnityEngine;
using UnityEngine.XR.WSA.Input;

namespace HoloToolkit.Unity.InputModule
{
    /// <summary>
<<<<<<< HEAD
    /// Flags used to indicate which input information is supported by an input source.
    /// </summary>
    [Flags]
    public enum SupportedInputInfo
    {
        None = 0,
        Position = (1 << 0),
        Rotation = (1 << 1),
        Ray = (1 << 2),
        Thumbstick = (1 << 3),
        Touchpad = (1 << 4),
        Select = (1 << 5),
        Menu = (1 << 6),
        Grasp = (1 << 7),
    }

    /// <summary>
=======
>>>>>>> 45f122b0
    /// Interface for an input source.
    /// An input source can be anything that a user can use to interact with a device.
    /// </summary>
    public interface IInputSource
    {
        /// <summary>
        /// Returns the input info that that the input source can provide.
        /// </summary>
        SupportedInputInfo GetSupportedInputInfo(uint sourceId);

        /// <summary>
        /// Returns whether the input source supports the specified input info type.
        /// </summary>
        /// <param name="sourceId">ID of the source.</param>
        /// <param name="inputInfo">Input info type that we want to get information about.</param>
        bool SupportsInputInfo(uint sourceId, SupportedInputInfo inputInfo);

        bool TryGetSourceKind(uint sourceId, out InteractionSourceKind sourceKind);

        /// <summary>
        /// Returns the position of the input source, if available.
        /// Not all input sources support positional information, and those that do may not always have it available.
        /// </summary>
        /// <param name="sourceId">ID of the source for which the position should be retrieved.</param>
        /// <param name="position">Out parameter filled with the position if available, otherwise <see cref="Vector3.zero"/>.</param>
        /// <returns>True if a position was retrieved, false if not.</returns>
        bool TryGetPointerPosition(uint sourceId, out Vector3 position);
        
        /// <summary>
        /// Returns the position of the input source, if available.
        /// Not all input sources support positional information, and those that do may not always have it available.
        /// </summary>
        /// <param name="sourceId">ID of the source for which the position should be retrieved.</param>
        /// <param name="position">Out parameter filled with the position if available, otherwise <see cref="Vector3.zero"/>.</param>
        /// <returns>True if a position was retrieved, false if not.</returns>
        bool TryGetGripPosition(uint sourceId, out Vector3 position);

        /// <summary>
        /// Returns the rotation of the input source, if available.
        /// Not all input sources support rotation information, and those that do may not always have it available.
        /// </summary>
        /// <param name="sourceId">ID of the source for which the rotation should be retrieved.</param>
        /// <param name="rotation">Out parameter filled with the rotation if available, otherwise <see cref="Quaternion.identity"/>.</param>
        /// <returns>True if an rotation was retrieved, false if not.</returns>
        bool TryGetPointerRotation(uint sourceId, out Quaternion rotation);
        
        /// <summary>
        /// Returns the rotation of the input source, if available.
        /// Not all input sources support rotation information, and those that do may not always have it available.
        /// </summary>
        /// <param name="sourceId">ID of the source for which the rotation should be retrieved.</param>
        /// <param name="rotation">Out parameter filled with the rotation if available, otherwise <see cref="Quaternion.identity"/>.</param>
        /// <returns>True if an rotation was retrieved, false if not.</returns>
        bool TryGetGripRotation(uint sourceId, out Quaternion rotation);

        /// <summary>
        /// Returns the pointing ray of the input source, if available.
        /// Not all input sources support pointing information, and those that do may not always have it available.
        /// </summary>
        /// <param name="sourceId">ID of the source for which the pointing ray should be retrieved.</param>
        /// <param name="pointerRay">Out parameter filled with the pointing ray if available.</param>
        /// <returns>True if a pointing ray was retrieved, false if not.</returns>
        bool TryGetPointerRay(uint sourceId, out Ray pointerRay);
       
        /// <summary>
        /// Returns the pointing ray of the input source, if available.
        /// Not all input sources support pointing information, and those that do may not always have it available.
        /// </summary>
        /// <param name="sourceId">ID of the source for which the pointing ray should be retrieved.</param>
        /// <param name="gripRay">Out parameter filled with the pointing ray if available.</param>
        /// <returns>True if a pointing ray was retrieved, false if not.</returns>
        bool TryGetGripRay(uint sourceId, out Ray gripRay);

        bool TryGetThumbstick(uint sourceId, out bool isPressed, out Vector2 position);
        bool TryGetTouchpad(uint sourceId, out bool isPressed, out bool isTouched, out Vector2 position);
        bool TryGetSelect(uint sourceId, out bool isPressed, out double pressedValue);
        bool TryGetGrasp(uint sourceId, out bool isPressed);
        bool TryGetMenu(uint sourceId, out bool isPressed);
    }
}<|MERGE_RESOLUTION|>--- conflicted
+++ resolved
@@ -7,26 +7,6 @@
 namespace HoloToolkit.Unity.InputModule
 {
     /// <summary>
-<<<<<<< HEAD
-    /// Flags used to indicate which input information is supported by an input source.
-    /// </summary>
-    [Flags]
-    public enum SupportedInputInfo
-    {
-        None = 0,
-        Position = (1 << 0),
-        Rotation = (1 << 1),
-        Ray = (1 << 2),
-        Thumbstick = (1 << 3),
-        Touchpad = (1 << 4),
-        Select = (1 << 5),
-        Menu = (1 << 6),
-        Grasp = (1 << 7),
-    }
-
-    /// <summary>
-=======
->>>>>>> 45f122b0
     /// Interface for an input source.
     /// An input source can be anything that a user can use to interact with a device.
     /// </summary>
