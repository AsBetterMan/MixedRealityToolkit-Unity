--- conflicted
+++ resolved
@@ -89,19 +89,12 @@
             get { return MaxGazeCollisionDistance; }
         }
 
-<<<<<<< HEAD
         public IList<LayerMask> PrioritizedLayerMasksOverride
         {
             get { return RaycastLayerMasks; }
         }
 
         private float lastHitDistance = 2.0f;
-=======
-        /// <summary>
-        /// Cached results of raycast results.
-        /// </summary>
-        private List<RaycastResult> raycastResultList = new List<RaycastResult>();
->>>>>>> f61436f9
 
         protected override void Awake()
         {
@@ -118,22 +111,12 @@
 
         private void Update()
         {
-<<<<<<< HEAD
+            if (!FindGazeTransform())
+            {
+                return;
+            }
+
             if (DebugDrawRay)
-=======
-            if (!FindGazeTransform())
-            {
-                return;
-            }
-
-            UpdateGazeInfo();
-
-            // Perform raycast to determine gazed object
-            GameObject previousFocusObject = RaycastPhysics();
-
-            // If we have a unity event system, perform graphics raycasts as well to support Unity UI interactions
-            if (EventSystem.current != null)
->>>>>>> f61436f9
             {
                 Debug.DrawRay(GazeOrigin, (HitPosition - GazeOrigin), Color.white);
             }
@@ -183,7 +166,6 @@
 
         public void UpdatePointer()
         {
-<<<<<<< HEAD
             UpdateGazeInfo();
         }
 
@@ -191,107 +173,6 @@
         {
             // NOTE: This is a simple pointer and not meant to be used simultaneously with others.
             return true;
-=======
-            if (UnityUIPointerEvent == null)
-            {
-                UnityUIPointerEvent = new PointerEventData(EventSystem.current);
-            }
-
-            // 2D cursor position
-            Vector2 cursorScreenPos = Camera.main.WorldToScreenPoint(HitPosition);
-            UnityUIPointerEvent.delta = cursorScreenPos - UnityUIPointerEvent.position;
-            UnityUIPointerEvent.position = cursorScreenPos;
-
-            // Graphics raycast
-            raycastResultList.Clear();
-            EventSystem.current.RaycastAll(UnityUIPointerEvent, raycastResultList);
-            RaycastResult uiRaycastResult = FindClosestRaycastHitInLayerMasks(raycastResultList, RaycastLayerMasks);
-            UnityUIPointerEvent.pointerCurrentRaycast = uiRaycastResult;
-
-            // If we have a raycast result, check if we need to overwrite the 3D raycast info
-            if (uiRaycastResult.gameObject != null)
-            {
-                bool superseded3DObject = false;
-                if (IsGazingAtObject)
-                {
-                    // Check layer prioritization
-                    if (RaycastLayerMasks.Length > 1)
-                    {
-                        // Get the index in the prioritized layer masks
-                        int uiLayerIndex = FindLayerListIndex(uiRaycastResult.gameObject.layer, RaycastLayerMasks);
-                        int threeDLayerIndex = FindLayerListIndex(hitInfo.collider.gameObject.layer, RaycastLayerMasks);
-
-                        if (threeDLayerIndex > uiLayerIndex)
-                        {
-                            superseded3DObject = true;
-                        }
-                        else if (threeDLayerIndex == uiLayerIndex)
-                        {
-                            if (hitInfo.distance > uiRaycastResult.distance)
-                            {
-                                superseded3DObject = true;
-                            }
-                        }
-                    }
-                    else
-                    {
-                        if (hitInfo.distance > uiRaycastResult.distance)
-                        {
-                            superseded3DObject = true;
-                        }
-                    }
-                }
-
-                // Check if we need to overwrite the 3D raycast info
-                if (!IsGazingAtObject || superseded3DObject)
-                {
-                    IsGazingAtObject = true;
-                    Vector3 worldPos = Camera.main.ScreenToWorldPoint(new Vector3(uiRaycastResult.screenPosition.x, uiRaycastResult.screenPosition.y, uiRaycastResult.distance));
-                    hitInfo = new RaycastHit
-                    {
-                        distance = uiRaycastResult.distance,
-                        normal = -Camera.main.transform.forward,
-                        point = worldPos
-                    };
-
-                    HitObject = uiRaycastResult.gameObject;
-                    HitPosition = HitInfo.point;
-                    lastHitDistance = HitInfo.distance;
-                }
-            }
-        }
-
-        #region Helpers
-
-        /// <summary>
-        /// Find the closest raycast hit in the list of RaycastResults that is also included in the LayerMask list.  
-        /// </summary>
-        /// <param name="candidates">List of RaycastResults from a Unity UI raycast</param>
-        /// <param name="layerMaskList">List of layers to support</param>
-        /// <returns>RaycastResult if hit, or an empty RaycastResult if nothing was hit</returns>
-        private RaycastResult FindClosestRaycastHitInLayerMasks(List<RaycastResult> candidates, LayerMask[] layerMaskList)
-        {
-            int combinedLayerMask = 0;
-            for (int i = 0; i < layerMaskList.Length; i++)
-            {
-                combinedLayerMask = combinedLayerMask | layerMaskList[i].value;
-            }
-
-            RaycastResult? minHit = null;
-            for (var i = 0; i < candidates.Count; ++i)
-            {
-                if (candidates[i].gameObject == null || !IsLayerInLayerMask(candidates[i].gameObject.layer, combinedLayerMask))
-                {
-                    continue;
-                }
-                if (minHit == null || candidates[i].distance < minHit.Value.distance)
-                {
-                    minHit = candidates[i];
-                }
-            }
-
-            return minHit ?? new RaycastResult();
->>>>>>> f61436f9
         }
 
         /// <summary>
