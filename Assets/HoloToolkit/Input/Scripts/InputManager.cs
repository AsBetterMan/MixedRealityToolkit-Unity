﻿// Copyright (c) Microsoft Corporation. All rights reserved.
// Licensed under the MIT License. See LICENSE in the project root for license information.

using System;
using System.Collections.Generic;
using System.Collections.ObjectModel;
using UnityEngine;
using UnityEngine.EventSystems;

#if UNITY_WSA
using UnityEngine.XR.WSA.Input;
#endif

#if UNITY_WSA || UNITY_STANDALONE_WIN
using UnityEngine.Windows.Speech;
#endif

namespace HoloToolkit.Unity.InputModule
{
    /// <summary>
    /// Input Manager is responsible for managing input sources and dispatching relevant events
    /// to the appropriate input handlers. 
    /// </summary>
    public class InputManager : Singleton<InputManager>
    {
        public event Action InputEnabled;
        public event Action InputDisabled;

        private readonly Stack<GameObject> modalInputStack = new Stack<GameObject>();
        private readonly Stack<GameObject> fallbackInputStack = new Stack<GameObject>();

        /// <summary>
        /// Global listeners listen to all events and ignore the fact that other components might have consumed them.
        /// </summary>
        private readonly List<GameObject> globalListeners = new List<GameObject>();

        private int disabledRefCount;

        private InputEventData inputEventData;
        private InputClickedEventData sourceClickedEventData;
        private SourceStateEventData sourceStateEventData;
        private SourceRotationEventData sourceRotationEventData;
        private SourcePositionEventData sourcePositionEventData;
        private ManipulationEventData manipulationEventData;
        private HoldEventData holdEventData;
        private NavigationEventData navigationEventData;
        private PointerSpecificEventData pointerSpecificEventData;
        private InputPositionEventData inputPositionEventData;
<<<<<<< HEAD
        private TriggerEventData triggerEventData;
#if UNITY_WSA || UNITY_STANDALONE_WIN
        private SpeechKeywordRecognizedEventData speechKeywordRecognizedEventData;
        private DictationEventData dictationEventData;
#endif

=======
        private SelectPressedEventData selectPressedEventData;
        
>>>>>>> 57a18910
        /// <summary>
        /// List of the input sources as detected by the input manager like hands or motion controllers.
        /// </summary>
        private readonly List<InputSourceInfo> detectedInputSources = new List<InputSourceInfo>();
        public readonly ReadOnlyCollection<InputSourceInfo> DetectedInputSources;

        public InputManager()
        {
            DetectedInputSources = new ReadOnlyCollection<InputSourceInfo>(detectedInputSources);
        }

        /// <summary>
        /// Indicates if input is currently enabled or not.
        /// </summary>
        public bool IsInputEnabled
        {
            get { return disabledRefCount <= 0; }
        }

        /// <summary>
        /// Should the Unity UI events be fired?
        /// </summary>
        public bool ShouldSendUnityUiEvents { get { return FocusManager.Instance.IsUnityUiFocusable; } }

        /// <summary>
        /// Push a game object into the modal input stack. Any input handlers
        /// on the game object are given priority to input events before any focused objects.
        /// </summary>
        /// <param name="inputHandler">The input handler to push</param>
        public void PushModalInputHandler(GameObject inputHandler)
        {
            modalInputStack.Push(inputHandler);
        }

        /// <summary>
        /// Remove the last game object from the modal input stack.
        /// </summary>
        public void PopModalInputHandler()
        {
            modalInputStack.Pop();
        }

        /// <summary>
        /// Clear all modal input handlers off the stack.
        /// </summary>
        public void ClearModalInputStack()
        {
            modalInputStack.Clear();
        }

        /// <summary>
        /// Adds a global listener that will receive all input events, regardless
        /// of which other game objects might have handled the event beforehand.
        /// </summary>
        /// <param name="listener">Listener to add.</param>
        public void AddGlobalListener(GameObject listener)
        {
            globalListeners.Add(listener);
        }

        /// <summary>
        /// Removes a global listener.
        /// </summary>
        /// <param name="listener">Listener to remove.</param>
        public void RemoveGlobalListener(GameObject listener)
        {
            globalListeners.Remove(listener);
        }

        /// <summary>
        /// Push a game object into the fallback input stack. Any input handlers on
        /// the game object are given input events when no modal or focused objects consume the event.
        /// </summary>
        /// <param name="inputHandler">The input handler to push</param>
        public void PushFallbackInputHandler(GameObject inputHandler)
        {
            fallbackInputStack.Push(inputHandler);
        }

        /// <summary>
        /// Remove the last game object from the fallback input stack.
        /// </summary>
        public void PopFallbackInputHandler()
        {
            fallbackInputStack.Pop();
        }

        /// <summary>
        /// Clear all fallback input handlers off the stack.
        /// </summary>
        public void ClearFallbackInputStack()
        {
            fallbackInputStack.Clear();
        }

        /// <summary>
        /// Push a disabled input state onto the input manager.
        /// While input is disabled no events will be sent out and the cursor displays
        /// a waiting animation.
        /// </summary>
        public void PushInputDisable()
        {
            ++disabledRefCount;

            if (disabledRefCount == 1)
            {
                InputDisabled.RaiseEvent();
            }
        }

        /// <summary>
        /// Pop disabled input state. When the last disabled state is 
        /// popped off the stack input will be re-enabled.
        /// </summary>
        public void PopInputDisable()
        {
            --disabledRefCount;
            Debug.Assert(disabledRefCount >= 0, "Tried to pop more input disable than the amount pushed.");

            if (disabledRefCount == 0)
            {
                InputEnabled.RaiseEvent();
            }
        }

        /// <summary>
        /// Clear the input disable stack, which will immediately re-enable input.
        /// </summary>
        public void ClearInputDisableStack()
        {
            bool wasInputDisabled = disabledRefCount > 0;
            disabledRefCount = 0;

            if (wasInputDisabled)
            {
                InputEnabled.RaiseEvent();
            }
        }

        /// <summary>
        /// Raise the event OnFocusEnter to the game object when focus enters it.
        /// </summary>
        /// <param name="focusedObject"></param>
        public void RaiseFocusEnter(GameObject focusedObject)
        {
            ExecuteEvents.ExecuteHierarchy(focusedObject, null, OnFocusEnterEventHandler);

            if (ShouldSendUnityUiEvents)
            {
                PointerInputEventData pointerInputEventData = FocusManager.Instance.BorrowPointerEventData();
                ExecuteEvents.ExecuteHierarchy(focusedObject, pointerInputEventData, ExecuteEvents.pointerEnterHandler);
            }
        }

        /// <summary>
        /// Raise the event OnFocusExit to the game object when focus exists it.
        /// </summary>
        /// <param name="defocusedObject"></param>
        public void RaiseFocusExit(GameObject defocusedObject)
        {
            ExecuteEvents.ExecuteHierarchy(defocusedObject, null, OnFocusExitEventHandler);

            if (ShouldSendUnityUiEvents)
            {
                PointerInputEventData pointerInputEventData = FocusManager.Instance.BorrowPointerEventData();
                ExecuteEvents.ExecuteHierarchy(defocusedObject, pointerInputEventData, ExecuteEvents.pointerExitHandler);
            }
        }

        /// <summary>
        /// Raise focus enter and exit events for when a motion controller that supports pointing points to a game object.
        /// </summary>
        /// <param name="pointer"></param>
        /// <param name="oldFocusedObject"></param>
        /// <param name="newFocusedObject"></param>
        public void RaisePointerSpecificFocusChangedEvents(IPointingSource pointer, GameObject oldFocusedObject, GameObject newFocusedObject)
        {
            if (oldFocusedObject != null)
            {
                pointerSpecificEventData.Initialize(pointer);
                ExecuteEvents.ExecuteHierarchy(oldFocusedObject, pointerSpecificEventData, OnPointerSpecificFocusExitEventHandler);
            }

            if (newFocusedObject != null)
            {
                pointerSpecificEventData.Initialize(pointer);
                ExecuteEvents.ExecuteHierarchy(newFocusedObject, pointerSpecificEventData, OnPointerSpecificFocusEnterEventHandler);
            }
        }

        protected override void Awake()
        {
            base.Awake();
            InitializeEventDatas();
        }

        private void InitializeEventDatas()
        {
            inputEventData = new InputEventData(EventSystem.current);
            sourceClickedEventData = new InputClickedEventData(EventSystem.current);
            sourceStateEventData = new SourceStateEventData(EventSystem.current);
            sourceRotationEventData = new SourceRotationEventData(EventSystem.current);
            sourcePositionEventData = new SourcePositionEventData(EventSystem.current);
            manipulationEventData = new ManipulationEventData(EventSystem.current);
            navigationEventData = new NavigationEventData(EventSystem.current);
            holdEventData = new HoldEventData(EventSystem.current);
            pointerSpecificEventData = new PointerSpecificEventData(EventSystem.current);
            inputPositionEventData = new InputPositionEventData(EventSystem.current);
<<<<<<< HEAD
            triggerEventData = new TriggerEventData(EventSystem.current);
#if UNITY_WSA || UNITY_STANDALONE_WIN
            speechKeywordRecognizedEventData = new SpeechKeywordRecognizedEventData(EventSystem.current);
            dictationEventData = new DictationEventData(EventSystem.current);
#endif
=======
            selectPressedEventData = new SelectPressedEventData(EventSystem.current);
>>>>>>> 57a18910
        }

        public void HandleEvent<T>(BaseEventData eventData, ExecuteEvents.EventFunction<T> eventHandler)
            where T : IEventSystemHandler
        {
            if (!Instance.enabled || disabledRefCount > 0)
            {
                return;
            }

            Debug.Assert(!eventData.used);
            GameObject focusedObject = FocusManager.Instance.TryGetFocusedObject(eventData);

            // Send the event to global listeners
            for (int i = 0; i < globalListeners.Count; i++)
            {
                // Global listeners should only get events on themselves, as opposed to their hierarchy.
                ExecuteEvents.Execute(globalListeners[i], eventData, eventHandler);
            }

            if (eventData.used)
            {
                // All global listeners get a chance to see the event, but if any of them marked it used, we stop
                // the event from going any further.
                return;
            }

            // TODO: robertes: consider whether modal and fallback input should flow to each handler until used
            //       or it should flow to just the topmost handler on the stack as it does today.

            // Handle modal input if one exists
            if (modalInputStack.Count > 0)
            {
                GameObject modalInput = modalInputStack.Peek();

                // If there is a focused object in the hierarchy of the modal handler, start the event
                // bubble there
                if (focusedObject != null && modalInput != null && focusedObject.transform.IsChildOf(modalInput.transform))
                {
                    if (ExecuteEvents.ExecuteHierarchy(focusedObject, eventData, eventHandler) && eventData.used)
                    {
                        return;
                    }
                }
                // Otherwise, just invoke the event on the modal handler itself
                else
                {
                    if (ExecuteEvents.ExecuteHierarchy(modalInput, eventData, eventHandler) && eventData.used)
                    {
                        return;
                    }
                }
            }

            // If event was not handled by modal, pass it on to the current focused object
            if (focusedObject != null)
            {
                if (ExecuteEvents.ExecuteHierarchy(focusedObject, eventData, eventHandler) && eventData.used)
                {
                    return;
                }
            }

            // If event was not handled by the focused object, pass it on to any fallback handlers
            if (fallbackInputStack.Count > 0)
            {
                GameObject fallbackInput = fallbackInputStack.Peek();
                if (ExecuteEvents.ExecuteHierarchy(fallbackInput, eventData, eventHandler) && eventData.used)
                {
                    return;
                }
            }
        }

        private static readonly ExecuteEvents.EventFunction<IFocusable> OnFocusEnterEventHandler =
            delegate (IFocusable handler, BaseEventData eventData)
            {
                handler.OnFocusEnter();
            };

        private static readonly ExecuteEvents.EventFunction<IFocusable> OnFocusExitEventHandler =
            delegate (IFocusable handler, BaseEventData eventData)
            {
                handler.OnFocusExit();
            };

        private static readonly ExecuteEvents.EventFunction<IPointerSpecificFocusable> OnPointerSpecificFocusEnterEventHandler =
            delegate (IPointerSpecificFocusable handler, BaseEventData eventData)
            {
                PointerSpecificEventData casted = ExecuteEvents.ValidateEventData<PointerSpecificEventData>(eventData);
                handler.OnFocusEnter(casted);
            };

        private static readonly ExecuteEvents.EventFunction<IPointerSpecificFocusable> OnPointerSpecificFocusExitEventHandler =
            delegate (IPointerSpecificFocusable handler, BaseEventData eventData)
            {
                PointerSpecificEventData casted = ExecuteEvents.ValidateEventData<PointerSpecificEventData>(eventData);
                handler.OnFocusExit(casted);
            };

        private static readonly ExecuteEvents.EventFunction<IInputClickHandler> OnInputClickedEventHandler =
            delegate (IInputClickHandler handler, BaseEventData eventData)
            {
                InputClickedEventData casted = ExecuteEvents.ValidateEventData<InputClickedEventData>(eventData);
                handler.OnInputClicked(casted);
            };

        public void RaiseInputClicked(IInputSource source, uint sourceId, InteractionSourcePressType pressType, int tapCount, object tag = null)
        {
            // Create input event
            sourceClickedEventData.Initialize(source, sourceId, tag, pressType, tapCount);

            // Pass handler through HandleEvent to perform modal/fallback logic
            HandleEvent(sourceClickedEventData, OnInputClickedEventHandler);

            // NOTE: In Unity UI, a "click" happens on every pointer up, so we have SourceUp call the pointerClickHandler.
        }

        private static readonly ExecuteEvents.EventFunction<IInputHandler> OnSourceUpEventHandler =
            delegate (IInputHandler handler, BaseEventData eventData)
            {
                InputEventData casted = ExecuteEvents.ValidateEventData<InputEventData>(eventData);
                handler.OnInputUp(casted);
            };

        public void RaiseSourceUp(IInputSource source, uint sourceId, InteractionSourcePressType pressType, object tag = null)
        {
            // Create input event
            inputEventData.Initialize(source, sourceId, tag, pressType);

            // Pass handler through HandleEvent to perform modal/fallback logic
            HandleEvent(inputEventData, OnSourceUpEventHandler);

            // UI events
            if (ShouldSendUnityUiEvents && (pressType == InteractionSourcePressType.Select))
            {
                PointerInputEventData pointerInputEventData = FocusManager.Instance.BorrowPointerEventData();
                pointerInputEventData.InputSource = source;
                pointerInputEventData.SourceId = sourceId;

                HandleEvent(pointerInputEventData, ExecuteEvents.pointerUpHandler);
                HandleEvent(pointerInputEventData, ExecuteEvents.pointerClickHandler);
            }
        }

        private static readonly ExecuteEvents.EventFunction<IInputHandler> OnSourceDownEventHandler =
            delegate (IInputHandler handler, BaseEventData eventData)
            {
                InputEventData casted = ExecuteEvents.ValidateEventData<InputEventData>(eventData);
                handler.OnInputDown(casted);
            };

        public void RaiseSourceDown(IInputSource source, uint sourceId, InteractionSourcePressType pressType, object tag = null)
        {
            // Create input event
            inputEventData.Initialize(source, sourceId, tag, pressType);

            // Pass handler through HandleEvent to perform modal/fallback logic
            HandleEvent(inputEventData, OnSourceDownEventHandler);

            // UI events
            if (ShouldSendUnityUiEvents && (pressType == InteractionSourcePressType.Select))
            {
                PointerInputEventData pointerInputEventData = FocusManager.Instance.BorrowPointerEventData();
                pointerInputEventData.InputSource = source;
                pointerInputEventData.SourceId = sourceId;

                pointerInputEventData.eligibleForClick = true;
                pointerInputEventData.delta = Vector2.zero;
                pointerInputEventData.dragging = false;
                pointerInputEventData.useDragThreshold = true;
                pointerInputEventData.pressPosition = pointerInputEventData.position;
                pointerInputEventData.pointerPressRaycast = pointerInputEventData.pointerCurrentRaycast;

                HandleEvent(pointerInputEventData, ExecuteEvents.pointerDownHandler);
            }
        }

        private static readonly ExecuteEvents.EventFunction<ISourceStateHandler> OnSourceDetectedEventHandler =
            delegate (ISourceStateHandler handler, BaseEventData eventData)
            {
                SourceStateEventData casted = ExecuteEvents.ValidateEventData<SourceStateEventData>(eventData);
                handler.OnSourceDetected(casted);
            };

        public void RaiseSourceDetected(IInputSource source, uint sourceId, object tag = null)
        {
            // Manage list of detected sources
            bool alreadyDetected = false;

            for (int iDetected = 0; iDetected < detectedInputSources.Count; iDetected++)
            {
                if (detectedInputSources[iDetected].Matches(source, sourceId))
                {
                    alreadyDetected = true;
                    break;
                }
            }

            if (!alreadyDetected)
            {
                detectedInputSources.Add(new InputSourceInfo(source, sourceId));
            }

            // Create input event
            sourceStateEventData.Initialize(source, sourceId, tag);

            // Pass handler through HandleEvent to perform modal/fallback logic
            HandleEvent(sourceStateEventData, OnSourceDetectedEventHandler);
        }

        private static readonly ExecuteEvents.EventFunction<ISourceStateHandler> OnSourceLostEventHandler =
            delegate (ISourceStateHandler handler, BaseEventData eventData)
            {
                SourceStateEventData casted = ExecuteEvents.ValidateEventData<SourceStateEventData>(eventData);
                handler.OnSourceLost(casted);
            };

        public void RaiseSourceLost(IInputSource source, uint sourceId, object tag = null)
        {
            // Manage list of detected sources
            for (int iDetected = 0; iDetected < detectedInputSources.Count; iDetected++)
            {
                if (detectedInputSources[iDetected].Matches(source, sourceId))
                {
                    detectedInputSources.RemoveAt(iDetected);
                    break;
                }
            }

            // Create input event
            sourceStateEventData.Initialize(source, sourceId, tag);

            // Pass handler through HandleEvent to perform modal/fallback logic
            HandleEvent(sourceStateEventData, OnSourceLostEventHandler);
        }

        #region Manipulation Events

        private static readonly ExecuteEvents.EventFunction<IManipulationHandler> OnManipulationStartedEventHandler =
            delegate (IManipulationHandler handler, BaseEventData eventData)
            {
                ManipulationEventData casted = ExecuteEvents.ValidateEventData<ManipulationEventData>(eventData);
                handler.OnManipulationStarted(casted);
            };

        public void RaiseManipulationStarted(IInputSource source, uint sourceId, object tag = null)
        {
            // Create input event
            manipulationEventData.Initialize(source, sourceId, tag, Vector3.zero);

            // Pass handler through HandleEvent to perform modal/fallback logic
            HandleEvent(manipulationEventData, OnManipulationStartedEventHandler);
        }

        private static readonly ExecuteEvents.EventFunction<IManipulationHandler> OnManipulationUpdatedEventHandler =
            delegate (IManipulationHandler handler, BaseEventData eventData)
            {
                ManipulationEventData casted = ExecuteEvents.ValidateEventData<ManipulationEventData>(eventData);
                handler.OnManipulationUpdated(casted);
            };

        public void RaiseManipulationUpdated(IInputSource source, uint sourceId, Vector3 cumulativeDelta, object tag = null)
        {
            // Create input event
            manipulationEventData.Initialize(source, sourceId, tag, cumulativeDelta);

            // Pass handler through HandleEvent to perform modal/fallback logic
            HandleEvent(manipulationEventData, OnManipulationUpdatedEventHandler);
        }

        private static readonly ExecuteEvents.EventFunction<IManipulationHandler> OnManipulationCompletedEventHandler =
            delegate (IManipulationHandler handler, BaseEventData eventData)
            {
                ManipulationEventData casted = ExecuteEvents.ValidateEventData<ManipulationEventData>(eventData);
                handler.OnManipulationCompleted(casted);
            };

        public void RaiseManipulationCompleted(IInputSource source, uint sourceId, Vector3 cumulativeDelta, object tag = null)
        {
            // Create input event
            manipulationEventData.Initialize(source, sourceId, tag, cumulativeDelta);

            // Pass handler through HandleEvent to perform modal/fallback logic
            HandleEvent(manipulationEventData, OnManipulationCompletedEventHandler);
        }

        private static readonly ExecuteEvents.EventFunction<IManipulationHandler> OnManipulationCanceledEventHandler =
            delegate (IManipulationHandler handler, BaseEventData eventData)
            {
                ManipulationEventData casted = ExecuteEvents.ValidateEventData<ManipulationEventData>(eventData);
                handler.OnManipulationCanceled(casted);
            };

        public void RaiseManipulationCanceled(IInputSource source, uint sourceId, object tag = null)
        {
            // Create input event
            manipulationEventData.Initialize(source, sourceId, tag, Vector3.zero);

            // Pass handler through HandleEvent to perform modal/fallback logic
            HandleEvent(manipulationEventData, OnManipulationCanceledEventHandler);
        }

        #endregion // Manipulation Events

        #region Hold Events

        private static readonly ExecuteEvents.EventFunction<IHoldHandler> OnHoldStartedEventHandler =
            delegate (IHoldHandler handler, BaseEventData eventData)
            {
                HoldEventData casted = ExecuteEvents.ValidateEventData<HoldEventData>(eventData);
                handler.OnHoldStarted(casted);
            };

        public void RaiseHoldStarted(IInputSource source, uint sourceId, object tag = null)
        {
            // Create input event
            holdEventData.Initialize(source, sourceId, tag);

            // Pass handler through HandleEvent to perform modal/fallback logic
            HandleEvent(holdEventData, OnHoldStartedEventHandler);
        }

        private static readonly ExecuteEvents.EventFunction<IHoldHandler> OnHoldCompletedEventHandler =
            delegate (IHoldHandler handler, BaseEventData eventData)
            {
                HoldEventData casted = ExecuteEvents.ValidateEventData<HoldEventData>(eventData);
                handler.OnHoldCompleted(casted);
            };

        public void RaiseHoldCompleted(IInputSource source, uint sourceId, object tag = null)
        {
            // Create input event
            holdEventData.Initialize(source, sourceId, tag);

            // Pass handler through HandleEvent to perform modal/fallback logic
            HandleEvent(holdEventData, OnHoldCompletedEventHandler);
        }

        private static readonly ExecuteEvents.EventFunction<IHoldHandler> OnHoldCanceledEventHandler =
            delegate (IHoldHandler handler, BaseEventData eventData)
            {
                HoldEventData casted = ExecuteEvents.ValidateEventData<HoldEventData>(eventData);
                handler.OnHoldCanceled(casted);
            };

        public void RaiseHoldCanceled(IInputSource source, uint sourceId, object tag = null)
        {
            // Create input event
            holdEventData.Initialize(source, sourceId, tag);

            // Pass handler through HandleEvent to perform modal/fallback logic
            HandleEvent(holdEventData, OnHoldCanceledEventHandler);
        }

        #endregion // Hold Events

        #region Navigation Events

        private static readonly ExecuteEvents.EventFunction<INavigationHandler> OnNavigationStartedEventHandler =
            delegate (INavigationHandler handler, BaseEventData eventData)
            {
                NavigationEventData casted = ExecuteEvents.ValidateEventData<NavigationEventData>(eventData);
                handler.OnNavigationStarted(casted);
            };

        public void RaiseNavigationStarted(IInputSource source, uint sourceId, object tag = null)
        {
            // Create input event
            navigationEventData.Initialize(source, sourceId, tag, Vector3.zero);

            // Pass handler through HandleEvent to perform modal/fallback logic
            HandleEvent(navigationEventData, OnNavigationStartedEventHandler);
        }

        private static readonly ExecuteEvents.EventFunction<INavigationHandler> OnNavigationUpdatedEventHandler =
            delegate (INavigationHandler handler, BaseEventData eventData)
            {
                NavigationEventData casted = ExecuteEvents.ValidateEventData<NavigationEventData>(eventData);
                handler.OnNavigationUpdated(casted);
            };

        public void RaiseNavigationUpdated(IInputSource source, uint sourceId, Vector3 normalizedOffset, object tag = null)
        {
            // Create input event
            navigationEventData.Initialize(source, sourceId, tag, normalizedOffset);

            // Pass handler through HandleEvent to perform modal/fallback logic
            HandleEvent(navigationEventData, OnNavigationUpdatedEventHandler);
        }

        private static readonly ExecuteEvents.EventFunction<INavigationHandler> OnNavigationCompletedEventHandler =
            delegate (INavigationHandler handler, BaseEventData eventData)
            {
                NavigationEventData casted = ExecuteEvents.ValidateEventData<NavigationEventData>(eventData);
                handler.OnNavigationCompleted(casted);
            };

        public void RaiseNavigationCompleted(IInputSource source, uint sourceId, Vector3 normalizedOffset, object tag = null)
        {
            // Create input event
            navigationEventData.Initialize(source, sourceId, tag, normalizedOffset);

            // Pass handler through HandleEvent to perform modal/fallback logic
            HandleEvent(navigationEventData, OnNavigationCompletedEventHandler);
        }

        private static readonly ExecuteEvents.EventFunction<INavigationHandler> OnNavigationCanceledEventHandler =
            delegate (INavigationHandler handler, BaseEventData eventData)
            {
                NavigationEventData casted = ExecuteEvents.ValidateEventData<NavigationEventData>(eventData);
                handler.OnNavigationCanceled(casted);
            };

        public void RaiseNavigationCanceled(IInputSource source, uint sourceId, object tag = null)
        {
            // Create input event
            navigationEventData.Initialize(source, sourceId, tag, Vector3.zero);

            // Pass handler through HandleEvent to perform modal/fallback logic
            HandleEvent(navigationEventData, OnNavigationCanceledEventHandler);
        }

<<<<<<< HEAD
        #endregion // Navigation Events

        #region Controller Events

        private static readonly ExecuteEvents.EventFunction<IControllerInputHandler> OnInputXYChangedEventHandler =
=======
        private static readonly ExecuteEvents.EventFunction<IControllerInputHandler> OnInputPositionChangedEventHandler =
>>>>>>> 57a18910
            delegate (IControllerInputHandler handler, BaseEventData eventData)
            {
                InputPositionEventData casted = ExecuteEvents.ValidateEventData<InputPositionEventData>(eventData);
                handler.OnInputPositionChanged(casted);
            };

        public void RaiseInputPositionChanged(IInputSource source, uint sourceId, InteractionSourcePressType pressType, Vector2 position, object tag = null)
        {
            // Create input event
            inputPositionEventData.Initialize(source, sourceId, tag, pressType, position);

            // Pass handler through HandleEvent to perform modal/fallback logic
            HandleEvent(inputPositionEventData, OnInputPositionChangedEventHandler);
        }

        private static readonly ExecuteEvents.EventFunction<IControllerInputHandler> OnSelectPressedAmountChangedEventHandler =
            delegate (IControllerInputHandler handler, BaseEventData eventData)
            {
                SelectPressedEventData casted = ExecuteEvents.ValidateEventData<SelectPressedEventData>(eventData);
                handler.OnSelectPressedAmountChanged(casted);
            };

        public void RaiseSelectPressedAmountChanged(IInputSource source, uint sourceId, double pressedAmount, object tag = null)
        {
            // Create input event
            selectPressedEventData.Initialize(source, sourceId, tag, pressedAmount);

            // Pass handler through HandleEvent to perform modal/fallback logic
            HandleEvent(selectPressedEventData, OnSelectPressedAmountChangedEventHandler);
        }

        private static readonly ExecuteEvents.EventFunction<IControllerTouchpadHandler> OnTouchpadTouchedEventHandler =
            delegate (IControllerTouchpadHandler handler, BaseEventData eventData)
            {
                InputEventData casted = ExecuteEvents.ValidateEventData<InputEventData>(eventData);
                handler.OnTouchpadTouched(casted);
            };

        public void RaiseTouchpadTouched(IInputSource source, uint sourceId, object tag = null)
        {
            // Create input event
            inputEventData.Initialize(source, sourceId, tag, InteractionSourcePressType.Touchpad);

            // Pass handler through HandleEvent to perform modal/fallback logic
            HandleEvent(inputEventData, OnTouchpadTouchedEventHandler);
        }

        private static readonly ExecuteEvents.EventFunction<IControllerTouchpadHandler> OnTouchpadReleasedEventHandler =
            delegate (IControllerTouchpadHandler handler, BaseEventData eventData)
            {
                InputEventData casted = ExecuteEvents.ValidateEventData<InputEventData>(eventData);
                handler.OnTouchpadReleased(casted);
            };

        public void RaiseTouchpadReleased(IInputSource source, uint sourceId, object tag = null)
        {
            // Create input event
            inputEventData.Initialize(source, sourceId, tag, InteractionSourcePressType.Touchpad);

            // Pass handler through HandleEvent to perform modal/fallback logic
            HandleEvent(inputEventData, OnTouchpadReleasedEventHandler);
        }

        private static readonly ExecuteEvents.EventFunction<ISourcePositionHandler> OnSourcePositionChangedEventHandler =
            delegate (ISourcePositionHandler handler, BaseEventData eventData)
            {
                SourcePositionEventData casted = ExecuteEvents.ValidateEventData<SourcePositionEventData>(eventData);
                handler.OnPositionChanged(casted);
            };

        public void RaiseSourcePositionChanged(IInputSource source, uint sourceId, Vector3 pointerPosition, Vector3 gripPosition, object tag = null)
        {
            // Create input event
            sourcePositionEventData.Initialize(source, sourceId, tag, pointerPosition, gripPosition);

            // Pass handler through HandleEvent to perform modal/fallback logic
            HandleEvent(sourcePositionEventData, OnSourcePositionChangedEventHandler);
        }

        private static readonly ExecuteEvents.EventFunction<ISourceRotationHandler> OnSourceRotationChangedEventHandler =
            delegate (ISourceRotationHandler handler, BaseEventData eventData)
            {
                SourceRotationEventData casted = ExecuteEvents.ValidateEventData<SourceRotationEventData>(eventData);
                handler.OnRotationChanged(casted);
            };

        public void RaiseSourceRotationChanged(IInputSource source, uint sourceId, Quaternion pointerRotation, Quaternion gripRotation, object tag = null)
        {
            // Create input event
            sourceRotationEventData.Initialize(source, sourceId, tag, pointerRotation, gripRotation);

            // Pass handler through HandleEvent to perform modal/fallback logic
            HandleEvent(sourceRotationEventData, OnSourceRotationChangedEventHandler);
        }

        #endregion // Controller Events

#if UNITY_WSA || UNITY_STANDALONE_WIN
        #region Speech Events

        private static readonly ExecuteEvents.EventFunction<ISpeechHandler> OnSpeechKeywordRecognizedEventHandler =
            delegate (ISpeechHandler handler, BaseEventData eventData)
            {
                SpeechKeywordRecognizedEventData casted = ExecuteEvents.ValidateEventData<SpeechKeywordRecognizedEventData>(eventData);
                handler.OnSpeechKeywordRecognized(casted);
            };

        public void RaiseSpeechKeywordPhraseRecognized(IInputSource source, uint sourceId, ConfidenceLevel confidence, TimeSpan phraseDuration, DateTime phraseStartTime, SemanticMeaning[] semanticMeanings, string text, object tag = null)
        {
            // Create input event
            speechKeywordRecognizedEventData.Initialize(source, sourceId, tag, confidence, phraseDuration, phraseStartTime, semanticMeanings, text);

            // Pass handler through HandleEvent to perform modal/fallback logic
            HandleEvent(speechKeywordRecognizedEventData, OnSpeechKeywordRecognizedEventHandler);
        }

        #endregion // Speech Events

        #region Dictation Events

        private static readonly ExecuteEvents.EventFunction<IDictationHandler> OnDictationHypothesisEventHandler =
            delegate (IDictationHandler handler, BaseEventData eventData)
            {
                DictationEventData casted = ExecuteEvents.ValidateEventData<DictationEventData>(eventData);
                handler.OnDictationHypothesis(casted);
            };

        public void RaiseDictationHypothesis(IInputSource source, uint sourceId, string dictationHypothesis, AudioClip dictationAudioClip = null, object tag = null)
        {
            // Create input event
            dictationEventData.Initialize(source, sourceId, tag, dictationHypothesis, dictationAudioClip);

            // Pass handler through HandleEvent to perform modal/fallback logic
            HandleEvent(dictationEventData, OnDictationHypothesisEventHandler);
        }

        private static readonly ExecuteEvents.EventFunction<IDictationHandler> OnDictationResultEventHandler =
            delegate (IDictationHandler handler, BaseEventData eventData)
            {
                DictationEventData casted = ExecuteEvents.ValidateEventData<DictationEventData>(eventData);
                handler.OnDictationResult(casted);
            };

        public void RaiseDictationResult(IInputSource source, uint sourceId, string dictationResult, AudioClip dictationAudioClip = null, object tag = null)
        {
            // Create input event
            dictationEventData.Initialize(source, sourceId, tag, dictationResult, dictationAudioClip);

            // Pass handler through HandleEvent to perform modal/fallback logic
            HandleEvent(dictationEventData, OnDictationResultEventHandler);
        }

        private static readonly ExecuteEvents.EventFunction<IDictationHandler> OnDictationCompleteEventHandler =
            delegate (IDictationHandler handler, BaseEventData eventData)
            {
                DictationEventData casted = ExecuteEvents.ValidateEventData<DictationEventData>(eventData);
                handler.OnDictationComplete(casted);
            };

        public void RaiseDictationComplete(IInputSource source, uint sourceId, string dictationResult, AudioClip dictationAudioClip, object tag = null)
        {
            // Create input event
            dictationEventData.Initialize(source, sourceId, tag, dictationResult, dictationAudioClip);

            // Pass handler through HandleEvent to perform modal/fallback logic
            HandleEvent(dictationEventData, OnDictationCompleteEventHandler);
        }

        private static readonly ExecuteEvents.EventFunction<IDictationHandler> OnDictationErrorEventHandler =
            delegate (IDictationHandler handler, BaseEventData eventData)
            {
                DictationEventData casted = ExecuteEvents.ValidateEventData<DictationEventData>(eventData);
                handler.OnDictationError(casted);
            };

        public void RaiseDictationError(IInputSource source, uint sourceId, string dictationResult, AudioClip dictationAudioClip = null, object tag = null)
        {
            // Create input event
            dictationEventData.Initialize(source, sourceId, tag, dictationResult, dictationAudioClip);

            // Pass handler through HandleEvent to perform modal/fallback logic
            HandleEvent(dictationEventData, OnDictationErrorEventHandler);
        }

        #endregion // Dictation Events
#endif
    }
}<|MERGE_RESOLUTION|>--- conflicted
+++ resolved
@@ -46,17 +46,12 @@
         private NavigationEventData navigationEventData;
         private PointerSpecificEventData pointerSpecificEventData;
         private InputPositionEventData inputPositionEventData;
-<<<<<<< HEAD
-        private TriggerEventData triggerEventData;
+        private SelectPressedEventData selectPressedEventData;
 #if UNITY_WSA || UNITY_STANDALONE_WIN
         private SpeechKeywordRecognizedEventData speechKeywordRecognizedEventData;
         private DictationEventData dictationEventData;
 #endif
 
-=======
-        private SelectPressedEventData selectPressedEventData;
-        
->>>>>>> 57a18910
         /// <summary>
         /// List of the input sources as detected by the input manager like hands or motion controllers.
         /// </summary>
@@ -265,15 +260,11 @@
             holdEventData = new HoldEventData(EventSystem.current);
             pointerSpecificEventData = new PointerSpecificEventData(EventSystem.current);
             inputPositionEventData = new InputPositionEventData(EventSystem.current);
-<<<<<<< HEAD
-            triggerEventData = new TriggerEventData(EventSystem.current);
+            selectPressedEventData = new SelectPressedEventData(EventSystem.current);
 #if UNITY_WSA || UNITY_STANDALONE_WIN
             speechKeywordRecognizedEventData = new SpeechKeywordRecognizedEventData(EventSystem.current);
             dictationEventData = new DictationEventData(EventSystem.current);
 #endif
-=======
-            selectPressedEventData = new SelectPressedEventData(EventSystem.current);
->>>>>>> 57a18910
         }
 
         public void HandleEvent<T>(BaseEventData eventData, ExecuteEvents.EventFunction<T> eventHandler)
@@ -697,15 +688,11 @@
             HandleEvent(navigationEventData, OnNavigationCanceledEventHandler);
         }
 
-<<<<<<< HEAD
         #endregion // Navigation Events
 
         #region Controller Events
 
-        private static readonly ExecuteEvents.EventFunction<IControllerInputHandler> OnInputXYChangedEventHandler =
-=======
         private static readonly ExecuteEvents.EventFunction<IControllerInputHandler> OnInputPositionChangedEventHandler =
->>>>>>> 57a18910
             delegate (IControllerInputHandler handler, BaseEventData eventData)
             {
                 InputPositionEventData casted = ExecuteEvents.ValidateEventData<InputPositionEventData>(eventData);
