﻿// Copyright (c) Microsoft Corporation. All rights reserved.
// Licensed under the MIT License. See LICENSE in the project root for license information.

using System;
using System.Collections.Generic;
using System.Collections.ObjectModel;
using UnityEngine;
using UnityEngine.EventSystems;

<<<<<<< HEAD
#if UNITY_EDITOR || UNITY_WSA
using UnityEngine.XR.WSA.Input;
=======
#if UNITY_WSA || UNITY_STANDALONE_WIN
>>>>>>> 45f122b0
using UnityEngine.Windows.Speech;
#endif

namespace HoloToolkit.Unity.InputModule
{
    /// <summary>
    /// Input Manager is responsible for managing input sources and dispatching relevant events
    /// to the appropriate input handlers. 
    /// </summary>
    public class InputManager : Singleton<InputManager>
    {
        public event Action InputEnabled;
        public event Action InputDisabled;

        private readonly Stack<GameObject> modalInputStack = new Stack<GameObject>();
        private readonly Stack<GameObject> fallbackInputStack = new Stack<GameObject>();

        /// <summary>
        /// Global listeners listen to all events and ignore the fact that other components might have consumed them.
        /// </summary>
        private readonly List<GameObject> globalListeners = new List<GameObject>();

        private int disabledRefCount;

        private InputEventData inputEventData;
        private InputClickedEventData sourceClickedEventData;
        private SourceStateEventData sourceStateEventData;
        private SourceRotationEventData sourceRotationEventData;
        private SourcePositionEventData sourcePositionEventData;
        private ManipulationEventData manipulationEventData;
        private HoldEventData holdEventData;
        private NavigationEventData navigationEventData;
<<<<<<< HEAD
        private PointerSpecificEventData pointerSpecificEventData;
        private InputPositionEventData inputPositionEventData;
        private TriggerEventData triggerEventData;
=======

#if UNITY_WSA || UNITY_STANDALONE_WIN
>>>>>>> 45f122b0
        private SpeechKeywordRecognizedEventData speechKeywordRecognizedEventData;
        private DictationEventData dictationEventData;
#endif

        /// <summary>
        /// List of the input sources as detected by the input manager like hands or motion controllers.
        /// </summary>
        private readonly List<InputSourceInfo> detectedInputSources = new List<InputSourceInfo>();
        public readonly ReadOnlyCollection<InputSourceInfo> DetectedInputSources;

        public InputManager()
        {
            DetectedInputSources = new ReadOnlyCollection<InputSourceInfo>(detectedInputSources);
        }

        /// <summary>
        /// Indicates if input is currently enabled or not.
        /// </summary>
        public bool IsInputEnabled
        {
            get { return disabledRefCount <= 0; }
        }

        /// <summary>
        /// Should the Unity UI events be fired?
        /// </summary>
        public bool ShouldSendUnityUiEvents { get { return FocusManager.Instance.IsUnityUiFocusable; } }

        /// <summary>
        /// Push a game object into the modal input stack. Any input handlers
        /// on the game object are given priority to input events before any focused objects.
        /// </summary>
        /// <param name="inputHandler">The input handler to push</param>
        public void PushModalInputHandler(GameObject inputHandler)
        {
            modalInputStack.Push(inputHandler);
        }

        /// <summary>
        /// Remove the last game object from the modal input stack.
        /// </summary>
        public void PopModalInputHandler()
        {
            modalInputStack.Pop();
        }

        /// <summary>
        /// Clear all modal input handlers off the stack.
        /// </summary>
        public void ClearModalInputStack()
        {
            modalInputStack.Clear();
        }

        /// <summary>
        /// Adds a global listener that will receive all input events, regardless
        /// of which other game objects might have handled the event beforehand.
        /// </summary>
        /// <param name="listener">Listener to add.</param>
        public void AddGlobalListener(GameObject listener)
        {
            globalListeners.Add(listener);
        }

        /// <summary>
        /// Removes a global listener.
        /// </summary>
        /// <param name="listener">Listener to remove.</param>
        public void RemoveGlobalListener(GameObject listener)
        {
            globalListeners.Remove(listener);
        }

        /// <summary>
        /// Push a game object into the fallback input stack. Any input handlers on
        /// the game object are given input events when no modal or focused objects consume the event.
        /// </summary>
        /// <param name="inputHandler">The input handler to push</param>
        public void PushFallbackInputHandler(GameObject inputHandler)
        {
            fallbackInputStack.Push(inputHandler);
        }

        /// <summary>
        /// Remove the last game object from the fallback input stack.
        /// </summary>
        public void PopFallbackInputHandler()
        {
            fallbackInputStack.Pop();
        }

        /// <summary>
        /// Clear all fallback input handlers off the stack.
        /// </summary>
        public void ClearFallbackInputStack()
        {
            fallbackInputStack.Clear();
        }

        /// <summary>
        /// Push a disabled input state onto the input manager.
        /// While input is disabled no events will be sent out and the cursor displays
        /// a waiting animation.
        /// </summary>
        public void PushInputDisable()
        {
            ++disabledRefCount;

            if (disabledRefCount == 1)
            {
                InputDisabled.RaiseEvent();
            }
        }

        /// <summary>
        /// Pop disabled input state. When the last disabled state is 
        /// popped off the stack input will be re-enabled.
        /// </summary>
        public void PopInputDisable()
        {
            --disabledRefCount;
            Debug.Assert(disabledRefCount >= 0, "Tried to pop more input disable than the amount pushed.");

            if (disabledRefCount == 0)
            {
                InputEnabled.RaiseEvent();
            }
        }

        /// <summary>
        /// Clear the input disable stack, which will immediately re-enable input.
        /// </summary>
        public void ClearInputDisableStack()
        {
            bool wasInputDisabled = disabledRefCount > 0;
            disabledRefCount = 0;

            if (wasInputDisabled)
            {
                InputEnabled.RaiseEvent();
            }
        }

        /// <summary>
        /// Raise the event OnFocusEnter to the game object when focus enters it.
        /// </summary>
        /// <param name="focusedObject"></param>
        public void RaiseFocusEnter(GameObject focusedObject)
        {
<<<<<<< HEAD
            ExecuteEvents.ExecuteHierarchy(focusedObject, null, OnFocusEnterEventHandler);
=======
            inputEventData = new InputEventData(EventSystem.current);
            sourceClickedEventData = new InputClickedEventData(EventSystem.current);
            sourceStateEventData = new SourceStateEventData(EventSystem.current);
            manipulationEventData = new ManipulationEventData(EventSystem.current);
            navigationEventData = new NavigationEventData(EventSystem.current);
            holdEventData = new HoldEventData(EventSystem.current);
#if UNITY_WSA || UNITY_STANDALONE_WIN
            speechKeywordRecognizedEventData = new SpeechKeywordRecognizedEventData(EventSystem.current);
            dictationEventData = new DictationEventData(EventSystem.current);
#endif
        }
>>>>>>> 45f122b0

            if (ShouldSendUnityUiEvents)
            {
                PointerInputEventData pointerInputEventData = FocusManager.Instance.BorrowPointerEventData();
                ExecuteEvents.ExecuteHierarchy(focusedObject, pointerInputEventData, ExecuteEvents.pointerEnterHandler);
            }
        }

        /// <summary>
        /// Raise the event OnFocusExit to the game object when focus exists it.
        /// </summary>
        /// <param name="focusedObject"></param>
        public void RaiseFocusExit(GameObject defocusedObject)
        {
            ExecuteEvents.ExecuteHierarchy(defocusedObject, null, OnFocusExitEventHandler);

            if (ShouldSendUnityUiEvents)
            {
                PointerInputEventData pointerInputEventData = FocusManager.Instance.BorrowPointerEventData();
                ExecuteEvents.ExecuteHierarchy(defocusedObject, pointerInputEventData, ExecuteEvents.pointerExitHandler);
            }
        }

        /// <summary>
        /// Raise focus enter and exit events for when a motion controller that supports pointing points to a game object.
        /// </summary>
        /// <param name="pointer"></param>
        /// <param name="oldFocusedObject"></param>
        /// <param name="newFocusedObject"></param>
        public void RaisePointerSpecificFocusChangedEvents(IPointingSource pointer, GameObject oldFocusedObject, GameObject newFocusedObject)
        {
            if (oldFocusedObject != null)
            {
                pointerSpecificEventData.Initialize(pointer);
                ExecuteEvents.ExecuteHierarchy(oldFocusedObject, pointerSpecificEventData, OnPointerSpecificFocusExitEventHandler);
            }

            if (newFocusedObject != null)
            {
                pointerSpecificEventData.Initialize(pointer);
                ExecuteEvents.ExecuteHierarchy(newFocusedObject, pointerSpecificEventData, OnPointerSpecificFocusEnterEventHandler);
            }
        }

        protected override void Awake()
        {
            base.Awake();
            InitializeEventDatas();
        }

        private void InitializeEventDatas()
        {
            inputEventData = new InputEventData(EventSystem.current);
            sourceClickedEventData = new InputClickedEventData(EventSystem.current);
            sourceStateEventData = new SourceStateEventData(EventSystem.current);
            sourceRotationEventData = new SourceRotationEventData(EventSystem.current);
            sourcePositionEventData = new SourcePositionEventData(EventSystem.current);
            manipulationEventData = new ManipulationEventData(EventSystem.current);
            navigationEventData = new NavigationEventData(EventSystem.current);
            holdEventData = new HoldEventData(EventSystem.current);
            pointerSpecificEventData = new PointerSpecificEventData(EventSystem.current);
            inputPositionEventData = new InputPositionEventData(EventSystem.current);
            triggerEventData = new TriggerEventData(EventSystem.current);
            speechKeywordRecognizedEventData = new SpeechKeywordRecognizedEventData(EventSystem.current);
            dictationEventData = new DictationEventData(EventSystem.current);
        }

        public void HandleEvent<T>(BaseEventData eventData, ExecuteEvents.EventFunction<T> eventHandler)
            where T : IEventSystemHandler
        {
            if (!Instance.enabled || disabledRefCount > 0)
            {
                return;
            }

            Debug.Assert(!eventData.used);
            GameObject focusedObject = FocusManager.Instance.TryGetFocusedObject(eventData);

            // Send the event to global listeners
            for (int i = 0; i < globalListeners.Count; i++)
            {
                // Global listeners should only get events on themselves, as opposed to their hierarchy.
                ExecuteEvents.Execute(globalListeners[i], eventData, eventHandler);
            }

            if (eventData.used)
            {
                // All global listeners get a chance to see the event, but if any of them marked it used, we stop
                // the event from going any further.
                return;
            }

            // TODO: robertes: consider whether modal and fallback input should flow to each handler until used
            //       or it should flow to just the topmost handler on the stack as it does today.

            // Handle modal input if one exists
            if (modalInputStack.Count > 0)
            {
                GameObject modalInput = modalInputStack.Peek();

                // If there is a focused object in the hierarchy of the modal handler, start the event
                // bubble there
                if (focusedObject != null && modalInput != null && focusedObject.transform.IsChildOf(modalInput.transform))
                {
                    if (ExecuteEvents.ExecuteHierarchy(focusedObject, eventData, eventHandler) && eventData.used)
                    {
                        return;
                    }
                }
                // Otherwise, just invoke the event on the modal handler itself
                else
                {
                    if (ExecuteEvents.ExecuteHierarchy(modalInput, eventData, eventHandler) && eventData.used)
                    {
                        return;
                    }
                }
            }

            // If event was not handled by modal, pass it on to the current focused object
            if (focusedObject != null)
            {
                if (ExecuteEvents.ExecuteHierarchy(focusedObject, eventData, eventHandler) && eventData.used)
                {
                    return;
                }
            }

            // If event was not handled by the focused object, pass it on to any fallback handlers
            if (fallbackInputStack.Count > 0)
            {
                GameObject fallbackInput = fallbackInputStack.Peek();
                if (ExecuteEvents.ExecuteHierarchy(fallbackInput, eventData, eventHandler) && eventData.used)
                {
                    return;
                }
            }
        }

        private static readonly ExecuteEvents.EventFunction<IFocusable> OnFocusEnterEventHandler =
            delegate (IFocusable handler, BaseEventData eventData)
            {
                handler.OnFocusEnter();
            };

        private static readonly ExecuteEvents.EventFunction<IFocusable> OnFocusExitEventHandler =
            delegate (IFocusable handler, BaseEventData eventData)
            {
                handler.OnFocusExit();
            };

        private static readonly ExecuteEvents.EventFunction<IPointerSpecificFocusable> OnPointerSpecificFocusEnterEventHandler =
            delegate (IPointerSpecificFocusable handler, BaseEventData eventData)
            {
                PointerSpecificEventData casted = ExecuteEvents.ValidateEventData<PointerSpecificEventData>(eventData);
                handler.OnFocusEnter(casted);
            };

        private static readonly ExecuteEvents.EventFunction<IPointerSpecificFocusable> OnPointerSpecificFocusExitEventHandler =
            delegate (IPointerSpecificFocusable handler, BaseEventData eventData)
            {
                PointerSpecificEventData casted = ExecuteEvents.ValidateEventData<PointerSpecificEventData>(eventData);
                handler.OnFocusExit(casted);
            };

        private static readonly ExecuteEvents.EventFunction<IInputClickHandler> OnInputClickedEventHandler =
            delegate (IInputClickHandler handler, BaseEventData eventData)
            {
                InputClickedEventData casted = ExecuteEvents.ValidateEventData<InputClickedEventData>(eventData);
                handler.OnInputClicked(casted);
            };

        public void RaiseInputClicked(IInputSource source, uint sourceId, InteractionSourcePressType pressType, int tapCount, object tag = null)
        {
            // Create input event
            sourceClickedEventData.Initialize(source, sourceId, tag, pressType, tapCount);

            // Pass handler through HandleEvent to perform modal/fallback logic
            HandleEvent(sourceClickedEventData, OnInputClickedEventHandler);

            // NOTE: In Unity UI, a "click" happens on every pointer up, so we have SourceUp call the pointerClickHandler.
        }

        private static readonly ExecuteEvents.EventFunction<IInputHandler> OnSourceUpEventHandler =
            delegate (IInputHandler handler, BaseEventData eventData)
            {
                InputEventData casted = ExecuteEvents.ValidateEventData<InputEventData>(eventData);
                handler.OnInputUp(casted);
            };

        public void RaiseSourceUp(IInputSource source, uint sourceId, InteractionSourcePressType pressType, object tag = null)
        {
            // Create input event
            inputEventData.Initialize(source, sourceId, tag, pressType);

            // Pass handler through HandleEvent to perform modal/fallback logic
            HandleEvent(inputEventData, OnSourceUpEventHandler);

            // UI events
            if (ShouldSendUnityUiEvents && (pressType == InteractionSourcePressType.Select))
            {
                PointerInputEventData pointerInputEventData = FocusManager.Instance.BorrowPointerEventData();
                pointerInputEventData.InputSource = source;
                pointerInputEventData.SourceId = sourceId;

                HandleEvent(pointerInputEventData, ExecuteEvents.pointerUpHandler);
                HandleEvent(pointerInputEventData, ExecuteEvents.pointerClickHandler);
            }
        }

        private static readonly ExecuteEvents.EventFunction<IInputHandler> OnSourceDownEventHandler =
            delegate (IInputHandler handler, BaseEventData eventData)
            {
                InputEventData casted = ExecuteEvents.ValidateEventData<InputEventData>(eventData);
                handler.OnInputDown(casted);
            };

        public void RaiseSourceDown(IInputSource source, uint sourceId, InteractionSourcePressType pressType, object tag = null)
        {
            // Create input event
            inputEventData.Initialize(source, sourceId, tag, pressType);

            // Pass handler through HandleEvent to perform modal/fallback logic
            HandleEvent(inputEventData, OnSourceDownEventHandler);

            // UI events
            if (ShouldSendUnityUiEvents && (pressType == InteractionSourcePressType.Select))
            {
                PointerInputEventData pointerInputEventData = FocusManager.Instance.BorrowPointerEventData();
                pointerInputEventData.InputSource = source;
                pointerInputEventData.SourceId = sourceId;

                pointerInputEventData.eligibleForClick = true;
                pointerInputEventData.delta = Vector2.zero;
                pointerInputEventData.dragging = false;
                pointerInputEventData.useDragThreshold = true;
                pointerInputEventData.pressPosition = pointerInputEventData.position;
                pointerInputEventData.pointerPressRaycast = pointerInputEventData.pointerCurrentRaycast;

                HandleEvent(pointerInputEventData, ExecuteEvents.pointerDownHandler);
            }
        }

        private static readonly ExecuteEvents.EventFunction<ISourceStateHandler> OnSourceDetectedEventHandler =
            delegate (ISourceStateHandler handler, BaseEventData eventData)
            {
                SourceStateEventData casted = ExecuteEvents.ValidateEventData<SourceStateEventData>(eventData);
                handler.OnSourceDetected(casted);
            };

        public void RaiseSourceDetected(IInputSource source, uint sourceId, object tag = null)
        {
            // Manage list of detected sources
            bool alreadyDetected = false;

            for (int iDetected = 0; iDetected < detectedInputSources.Count; iDetected++)
            {
                if (detectedInputSources[iDetected].Matches(source, sourceId))
                {
                    alreadyDetected = true;
                    break;
                }
            }

            if (!alreadyDetected)
            {
                detectedInputSources.Add(new InputSourceInfo(source, sourceId));
            }

            // Create input event
            sourceStateEventData.Initialize(source, sourceId, tag);

            // Pass handler through HandleEvent to perform modal/fallback logic
            HandleEvent(sourceStateEventData, OnSourceDetectedEventHandler);
        }

        private static readonly ExecuteEvents.EventFunction<ISourceStateHandler> OnSourceLostEventHandler =
            delegate (ISourceStateHandler handler, BaseEventData eventData)
            {
                SourceStateEventData casted = ExecuteEvents.ValidateEventData<SourceStateEventData>(eventData);
                handler.OnSourceLost(casted);
            };

        public void RaiseSourceLost(IInputSource source, uint sourceId, object tag = null)
        {
            // Manage list of detected sources
            for (int iDetected = 0; iDetected < detectedInputSources.Count; iDetected++)
            {
                if (detectedInputSources[iDetected].Matches(source, sourceId))
                {
                    detectedInputSources.RemoveAt(iDetected);
                    break;
                }
            }

            // Create input event
            sourceStateEventData.Initialize(source, sourceId, tag);

            // Pass handler through HandleEvent to perform modal/fallback logic
            HandleEvent(sourceStateEventData, OnSourceLostEventHandler);
        }

        #region Manipulation Events

        private static readonly ExecuteEvents.EventFunction<IManipulationHandler> OnManipulationStartedEventHandler =
            delegate (IManipulationHandler handler, BaseEventData eventData)
            {
                ManipulationEventData casted = ExecuteEvents.ValidateEventData<ManipulationEventData>(eventData);
                handler.OnManipulationStarted(casted);
            };

        public void RaiseManipulationStarted(IInputSource source, uint sourceId, Vector3 cumulativeDelta, object tag = null)
        {
            // Create input event
            manipulationEventData.Initialize(source, sourceId, tag, cumulativeDelta);

            // Pass handler through HandleEvent to perform modal/fallback logic
            HandleEvent(manipulationEventData, OnManipulationStartedEventHandler);
        }

        private static readonly ExecuteEvents.EventFunction<IManipulationHandler> OnManipulationUpdatedEventHandler =
            delegate (IManipulationHandler handler, BaseEventData eventData)
            {
                ManipulationEventData casted = ExecuteEvents.ValidateEventData<ManipulationEventData>(eventData);
                handler.OnManipulationUpdated(casted);
            };

        public void RaiseManipulationUpdated(IInputSource source, uint sourceId, Vector3 cumulativeDelta, object tag = null)
        {
            // Create input event
            manipulationEventData.Initialize(source, sourceId, tag, cumulativeDelta);

            // Pass handler through HandleEvent to perform modal/fallback logic
            HandleEvent(manipulationEventData, OnManipulationUpdatedEventHandler);
        }

        private static readonly ExecuteEvents.EventFunction<IManipulationHandler> OnManipulationCompletedEventHandler =
            delegate (IManipulationHandler handler, BaseEventData eventData)
            {
                ManipulationEventData casted = ExecuteEvents.ValidateEventData<ManipulationEventData>(eventData);
                handler.OnManipulationCompleted(casted);
            };

        public void RaiseManipulationCompleted(IInputSource source, uint sourceId, Vector3 cumulativeDelta, object tag = null)
        {
            // Create input event
            manipulationEventData.Initialize(source, sourceId, tag, cumulativeDelta);

            // Pass handler through HandleEvent to perform modal/fallback logic
            HandleEvent(manipulationEventData, OnManipulationCompletedEventHandler);
        }

        private static readonly ExecuteEvents.EventFunction<IManipulationHandler> OnManipulationCanceledEventHandler =
            delegate (IManipulationHandler handler, BaseEventData eventData)
            {
                ManipulationEventData casted = ExecuteEvents.ValidateEventData<ManipulationEventData>(eventData);
                handler.OnManipulationCanceled(casted);
            };

        public void RaiseManipulationCanceled(IInputSource source, uint sourceId, Vector3 cumulativeDelta, object tag = null)
        {
            // Create input event
            manipulationEventData.Initialize(source, sourceId, tag, cumulativeDelta);

            // Pass handler through HandleEvent to perform modal/fallback logic
            HandleEvent(manipulationEventData, OnManipulationCanceledEventHandler);
        }

        #endregion // Manipulation Events

        #region Hold Events

        private static readonly ExecuteEvents.EventFunction<IHoldHandler> OnHoldStartedEventHandler =
            delegate (IHoldHandler handler, BaseEventData eventData)
            {
                HoldEventData casted = ExecuteEvents.ValidateEventData<HoldEventData>(eventData);
                handler.OnHoldStarted(casted);
            };

        public void RaiseHoldStarted(IInputSource source, uint sourceId, object tag = null)
        {
            // Create input event
            holdEventData.Initialize(source, sourceId, tag);

            // Pass handler through HandleEvent to perform modal/fallback logic
            HandleEvent(holdEventData, OnHoldStartedEventHandler);
        }

        private static readonly ExecuteEvents.EventFunction<IHoldHandler> OnHoldCompletedEventHandler =
            delegate (IHoldHandler handler, BaseEventData eventData)
            {
                HoldEventData casted = ExecuteEvents.ValidateEventData<HoldEventData>(eventData);
                handler.OnHoldCompleted(casted);
            };

        public void RaiseHoldCompleted(IInputSource source, uint sourceId, object tag = null)
        {
            // Create input event
            holdEventData.Initialize(source, sourceId, tag);

            // Pass handler through HandleEvent to perform modal/fallback logic
            HandleEvent(holdEventData, OnHoldCompletedEventHandler);
        }

        private static readonly ExecuteEvents.EventFunction<IHoldHandler> OnHoldCanceledEventHandler =
            delegate (IHoldHandler handler, BaseEventData eventData)
            {
                HoldEventData casted = ExecuteEvents.ValidateEventData<HoldEventData>(eventData);
                handler.OnHoldCanceled(casted);
            };

        public void RaiseHoldCanceled(IInputSource source, uint sourceId, object tag = null)
        {
            // Create input event
            holdEventData.Initialize(source, sourceId, tag);

            // Pass handler through HandleEvent to perform modal/fallback logic
            HandleEvent(holdEventData, OnHoldCanceledEventHandler);
        }

        #endregion // Hold Events

        #region Navigation Events

        private static readonly ExecuteEvents.EventFunction<INavigationHandler> OnNavigationStartedEventHandler =
            delegate (INavigationHandler handler, BaseEventData eventData)
            {
                NavigationEventData casted = ExecuteEvents.ValidateEventData<NavigationEventData>(eventData);
                handler.OnNavigationStarted(casted);
            };

        public void RaiseNavigationStarted(IInputSource source, uint sourceId, Vector3 normalizedOffset, object tag = null)
        {
            // Create input event
            navigationEventData.Initialize(source, sourceId, tag, normalizedOffset);

            // Pass handler through HandleEvent to perform modal/fallback logic
            HandleEvent(navigationEventData, OnNavigationStartedEventHandler);
        }

        private static readonly ExecuteEvents.EventFunction<INavigationHandler> OnNavigationUpdatedEventHandler =
            delegate (INavigationHandler handler, BaseEventData eventData)
            {
                NavigationEventData casted = ExecuteEvents.ValidateEventData<NavigationEventData>(eventData);
                handler.OnNavigationUpdated(casted);
            };

        public void RaiseNavigationUpdated(IInputSource source, uint sourceId, Vector3 normalizedOffset, object tag = null)
        {
            // Create input event
            navigationEventData.Initialize(source, sourceId, tag, normalizedOffset);

            // Pass handler through HandleEvent to perform modal/fallback logic
            HandleEvent(navigationEventData, OnNavigationUpdatedEventHandler);
        }

        private static readonly ExecuteEvents.EventFunction<INavigationHandler> OnNavigationCompletedEventHandler =
            delegate (INavigationHandler handler, BaseEventData eventData)
            {
                NavigationEventData casted = ExecuteEvents.ValidateEventData<NavigationEventData>(eventData);
                handler.OnNavigationCompleted(casted);
            };

        public void RaiseNavigationCompleted(IInputSource source, uint sourceId, Vector3 normalizedOffset, object tag = null)
        {
            // Create input event
            navigationEventData.Initialize(source, sourceId, tag, normalizedOffset);

            // Pass handler through HandleEvent to perform modal/fallback logic
            HandleEvent(navigationEventData, OnNavigationCompletedEventHandler);
        }

        private static readonly ExecuteEvents.EventFunction<INavigationHandler> OnNavigationCanceledEventHandler =
            delegate (INavigationHandler handler, BaseEventData eventData)
            {
                NavigationEventData casted = ExecuteEvents.ValidateEventData<NavigationEventData>(eventData);
                handler.OnNavigationCanceled(casted);
            };

        public void RaiseNavigationCanceled(IInputSource source, uint sourceId, Vector3 normalizedOffset, object tag = null)
        {
            // Create input event
            navigationEventData.Initialize(source, sourceId, tag, normalizedOffset);

            // Pass handler through HandleEvent to perform modal/fallback logic
            HandleEvent(navigationEventData, OnNavigationCanceledEventHandler);
        }

        #endregion // Navigation Events

<<<<<<< HEAD
        #region Controller Events

        private static readonly ExecuteEvents.EventFunction<IControllerInputHandler> OnInputXYChangedEventHandler =
            delegate (IControllerInputHandler handler, BaseEventData eventData)
            {
                InputPositionEventData casted = ExecuteEvents.ValidateEventData<InputPositionEventData>(eventData);
                handler.OnInputPositionChanged(casted);
            };

        public void RaiseInputPositionChanged(IInputSource source, uint sourceId, InteractionSourcePressType pressType, Vector2 position, object tag = null)
        {
            // Create input event
            inputPositionEventData.Initialize(source, sourceId, tag, pressType, position);

            // Pass handler through HandleEvent to perform modal/fallback logic
            HandleEvent(inputPositionEventData, OnInputXYChangedEventHandler);
        }

        private static readonly ExecuteEvents.EventFunction<IControllerInputHandler> OnTriggerPressedValueChangedEventHandler =
            delegate (IControllerInputHandler handler, BaseEventData eventData)
            {
                TriggerEventData casted = ExecuteEvents.ValidateEventData<TriggerEventData>(eventData);
                handler.OnTriggerPressedValueChanged(casted);
            };

        public void RaiseSelectPressedValueChanged(IInputSource source, uint sourceId, double pressedValue, object tag = null)
        {
            // Create input event
            triggerEventData.Initialize(source, sourceId, tag, pressedValue);

            // Pass handler through HandleEvent to perform modal/fallback logic
            HandleEvent(triggerEventData, OnTriggerPressedValueChangedEventHandler);
        }

        private static readonly ExecuteEvents.EventFunction<IControllerTouchpadHandler> OnTouchpadTouchedEventHandler =
            delegate (IControllerTouchpadHandler handler, BaseEventData eventData)
            {
                InputEventData casted = ExecuteEvents.ValidateEventData<InputEventData>(eventData);
                handler.OnTouchpadTouched(casted);
            };

        public void RaiseTouchpadTouched(IInputSource source, uint sourceId, object tag = null)
        {
            // Create input event
            inputEventData.Initialize(source, sourceId, tag, InteractionSourcePressType.Touchpad);

            // Pass handler through HandleEvent to perform modal/fallback logic
            HandleEvent(inputEventData, OnTouchpadTouchedEventHandler);
        }

        private static readonly ExecuteEvents.EventFunction<IControllerTouchpadHandler> OnTouchpadReleasedEventHandler =
            delegate (IControllerTouchpadHandler handler, BaseEventData eventData)
            {
                InputEventData casted = ExecuteEvents.ValidateEventData<InputEventData>(eventData);
                handler.OnTouchpadReleased(casted);
            };

        public void RaiseTouchpadReleased(IInputSource source, uint sourceId, object tag = null)
        {
            // Create input event
            inputEventData.Initialize(source, sourceId, tag, InteractionSourcePressType.Touchpad);

            // Pass handler through HandleEvent to perform modal/fallback logic
            HandleEvent(inputEventData, OnTouchpadReleasedEventHandler);
        }

        private static readonly ExecuteEvents.EventFunction<ISourcePositionHandler> OnSourcePositionChangedEventHandler =
            delegate (ISourcePositionHandler handler, BaseEventData eventData)
            {
                SourcePositionEventData casted = ExecuteEvents.ValidateEventData<SourcePositionEventData>(eventData);
                handler.OnPositionChanged(casted);
            };

        public void RaiseSourcePositionChanged(IInputSource source, uint sourceId, Vector3 pointerPosition, Vector3 gripPosition, object tag = null)
        {
            // Create input event
            sourcePositionEventData.Initialize(source, sourceId, tag, pointerPosition, gripPosition);

            // Pass handler through HandleEvent to perform modal/fallback logic
            HandleEvent(sourcePositionEventData, OnSourcePositionChangedEventHandler);
        }

        private static readonly ExecuteEvents.EventFunction<ISourceRotationHandler> OnSourceRotationChangedEventHandler =
            delegate (ISourceRotationHandler handler, BaseEventData eventData)
            {
                SourceRotationEventData casted = ExecuteEvents.ValidateEventData<SourceRotationEventData>(eventData);
                handler.OnRotationChanged(casted);
            };

        public void RaiseSourceRotationChanged(IInputSource source, uint sourceId, Quaternion pointerRotation, Quaternion gripRotation, object tag = null)
        {
            // Create input event
            sourceRotationEventData.Initialize(source, sourceId, tag, pointerRotation, gripRotation);

            // Pass handler through HandleEvent to perform modal/fallback logic
            HandleEvent(sourceRotationEventData, OnSourceRotationChangedEventHandler);
        }

        #endregion // Controller Events

=======
#if UNITY_WSA || UNITY_STANDALONE_WIN
>>>>>>> 45f122b0
        #region Speech Events

        private static readonly ExecuteEvents.EventFunction<ISpeechHandler> OnSpeechKeywordRecognizedEventHandler =
            delegate (ISpeechHandler handler, BaseEventData eventData)
            {
                SpeechKeywordRecognizedEventData casted = ExecuteEvents.ValidateEventData<SpeechKeywordRecognizedEventData>(eventData);
                handler.OnSpeechKeywordRecognized(casted);
            };

<<<<<<< HEAD
#if UNITY_EDITOR || UNITY_WSA
        public void RaiseSpeechKeywordPhraseRecognized(IInputSource source, uint sourceId, ConfidenceLevel confidence, TimeSpan phraseDuration, DateTime phraseStartTime, SemanticMeaning[] semanticMeanings, string text, object tag = null)
=======
        public void RaiseSpeechKeywordPhraseRecognized(IInputSource source, uint sourceId, ConfidenceLevel confidence, TimeSpan phraseDuration, DateTime phraseStartTime, SemanticMeaning[] semanticMeanings, string text)
>>>>>>> 45f122b0
        {
            // Create input event
            speechKeywordRecognizedEventData.Initialize(source, sourceId, tag, confidence, phraseDuration, phraseStartTime, semanticMeanings, text);

            // Pass handler through HandleEvent to perform modal/fallback logic
            HandleEvent(speechKeywordRecognizedEventData, OnSpeechKeywordRecognizedEventHandler);
        }

        #endregion // Speech Events

        #region Dictation Events

        private static readonly ExecuteEvents.EventFunction<IDictationHandler> OnDictationHypothesisEventHandler =
            delegate (IDictationHandler handler, BaseEventData eventData)
            {
                DictationEventData casted = ExecuteEvents.ValidateEventData<DictationEventData>(eventData);
                handler.OnDictationHypothesis(casted);
            };

        public void RaiseDictationHypothesis(IInputSource source, uint sourceId, string dictationHypothesis, AudioClip dictationAudioClip = null, object tag = null)
        {
            // Create input event
            dictationEventData.Initialize(source, sourceId, tag, dictationHypothesis, dictationAudioClip);

            // Pass handler through HandleEvent to perform modal/fallback logic
            HandleEvent(dictationEventData, OnDictationHypothesisEventHandler);
        }

        private static readonly ExecuteEvents.EventFunction<IDictationHandler> OnDictationResultEventHandler =
            delegate (IDictationHandler handler, BaseEventData eventData)
            {
                DictationEventData casted = ExecuteEvents.ValidateEventData<DictationEventData>(eventData);
                handler.OnDictationResult(casted);
            };

        public void RaiseDictationResult(IInputSource source, uint sourceId, string dictationResult, AudioClip dictationAudioClip = null, object tag = null)
        {
            // Create input event
            dictationEventData.Initialize(source, sourceId, tag, dictationResult, dictationAudioClip);

            // Pass handler through HandleEvent to perform modal/fallback logic
            HandleEvent(dictationEventData, OnDictationResultEventHandler);
        }

        private static readonly ExecuteEvents.EventFunction<IDictationHandler> OnDictationCompleteEventHandler =
            delegate (IDictationHandler handler, BaseEventData eventData)
            {
                DictationEventData casted = ExecuteEvents.ValidateEventData<DictationEventData>(eventData);
                handler.OnDictationComplete(casted);
            };

        public void RaiseDictationComplete(IInputSource source, uint sourceId, string dictationResult, AudioClip dictationAudioClip, object tag = null)
        {
            // Create input event
            dictationEventData.Initialize(source, sourceId, tag, dictationResult, dictationAudioClip);

            // Pass handler through HandleEvent to perform modal/fallback logic
            HandleEvent(dictationEventData, OnDictationCompleteEventHandler);
        }

        private static readonly ExecuteEvents.EventFunction<IDictationHandler> OnDictationErrorEventHandler =
            delegate (IDictationHandler handler, BaseEventData eventData)
            {
                DictationEventData casted = ExecuteEvents.ValidateEventData<DictationEventData>(eventData);
                handler.OnDictationError(casted);
            };

        public void RaiseDictationError(IInputSource source, uint sourceId, string dictationResult, AudioClip dictationAudioClip = null, object tag = null)
        {
            // Create input event
            dictationEventData.Initialize(source, sourceId, tag, dictationResult, dictationAudioClip);

            // Pass handler through HandleEvent to perform modal/fallback logic
            HandleEvent(dictationEventData, OnDictationErrorEventHandler);
        }

        #endregion // Dictation Events
<<<<<<< HEAD
=======
#endif
>>>>>>> 45f122b0
    }
}<|MERGE_RESOLUTION|>--- conflicted
+++ resolved
@@ -7,12 +7,11 @@
 using UnityEngine;
 using UnityEngine.EventSystems;
 
-<<<<<<< HEAD
-#if UNITY_EDITOR || UNITY_WSA
+#if UNITY_WSA
 using UnityEngine.XR.WSA.Input;
-=======
+#endif
+
 #if UNITY_WSA || UNITY_STANDALONE_WIN
->>>>>>> 45f122b0
 using UnityEngine.Windows.Speech;
 #endif
 
@@ -45,14 +44,10 @@
         private ManipulationEventData manipulationEventData;
         private HoldEventData holdEventData;
         private NavigationEventData navigationEventData;
-<<<<<<< HEAD
         private PointerSpecificEventData pointerSpecificEventData;
         private InputPositionEventData inputPositionEventData;
         private TriggerEventData triggerEventData;
-=======
-
 #if UNITY_WSA || UNITY_STANDALONE_WIN
->>>>>>> 45f122b0
         private SpeechKeywordRecognizedEventData speechKeywordRecognizedEventData;
         private DictationEventData dictationEventData;
 #endif
@@ -202,21 +197,7 @@
         /// <param name="focusedObject"></param>
         public void RaiseFocusEnter(GameObject focusedObject)
         {
-<<<<<<< HEAD
             ExecuteEvents.ExecuteHierarchy(focusedObject, null, OnFocusEnterEventHandler);
-=======
-            inputEventData = new InputEventData(EventSystem.current);
-            sourceClickedEventData = new InputClickedEventData(EventSystem.current);
-            sourceStateEventData = new SourceStateEventData(EventSystem.current);
-            manipulationEventData = new ManipulationEventData(EventSystem.current);
-            navigationEventData = new NavigationEventData(EventSystem.current);
-            holdEventData = new HoldEventData(EventSystem.current);
-#if UNITY_WSA || UNITY_STANDALONE_WIN
-            speechKeywordRecognizedEventData = new SpeechKeywordRecognizedEventData(EventSystem.current);
-            dictationEventData = new DictationEventData(EventSystem.current);
-#endif
-        }
->>>>>>> 45f122b0
 
             if (ShouldSendUnityUiEvents)
             {
@@ -280,8 +261,10 @@
             pointerSpecificEventData = new PointerSpecificEventData(EventSystem.current);
             inputPositionEventData = new InputPositionEventData(EventSystem.current);
             triggerEventData = new TriggerEventData(EventSystem.current);
+#if UNITY_WSA || UNITY_STANDALONE_WIN
             speechKeywordRecognizedEventData = new SpeechKeywordRecognizedEventData(EventSystem.current);
             dictationEventData = new DictationEventData(EventSystem.current);
+#endif
         }
 
         public void HandleEvent<T>(BaseEventData eventData, ExecuteEvents.EventFunction<T> eventHandler)
@@ -707,7 +690,6 @@
 
         #endregion // Navigation Events
 
-<<<<<<< HEAD
         #region Controller Events
 
         private static readonly ExecuteEvents.EventFunction<IControllerInputHandler> OnInputXYChangedEventHandler =
@@ -808,9 +790,7 @@
 
         #endregion // Controller Events
 
-=======
 #if UNITY_WSA || UNITY_STANDALONE_WIN
->>>>>>> 45f122b0
         #region Speech Events
 
         private static readonly ExecuteEvents.EventFunction<ISpeechHandler> OnSpeechKeywordRecognizedEventHandler =
@@ -820,12 +800,7 @@
                 handler.OnSpeechKeywordRecognized(casted);
             };
 
-<<<<<<< HEAD
-#if UNITY_EDITOR || UNITY_WSA
         public void RaiseSpeechKeywordPhraseRecognized(IInputSource source, uint sourceId, ConfidenceLevel confidence, TimeSpan phraseDuration, DateTime phraseStartTime, SemanticMeaning[] semanticMeanings, string text, object tag = null)
-=======
-        public void RaiseSpeechKeywordPhraseRecognized(IInputSource source, uint sourceId, ConfidenceLevel confidence, TimeSpan phraseDuration, DateTime phraseStartTime, SemanticMeaning[] semanticMeanings, string text)
->>>>>>> 45f122b0
         {
             // Create input event
             speechKeywordRecognizedEventData.Initialize(source, sourceId, tag, confidence, phraseDuration, phraseStartTime, semanticMeanings, text);
@@ -903,9 +878,6 @@
         }
 
         #endregion // Dictation Events
-<<<<<<< HEAD
-=======
 #endif
->>>>>>> 45f122b0
     }
 }