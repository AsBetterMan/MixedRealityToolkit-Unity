--- conflicted
+++ resolved
@@ -13,17 +13,9 @@
             InputManager.Instance.PushFallbackInputHandler(gameObject);
         }
 
-<<<<<<< HEAD
-    public void OnInputClicked(InputClickedEventData eventData)
-    {
-        PlaneTargetGroupPicker.Instance.PickNewTarget();
-
-        eventData.Use(); // Mark the event as used, so it doesn't fall through to other handlers.
-=======
         public void OnInputClicked(InputClickedEventData eventData)
         {
             PlaneTargetGroupPicker.Instance.PickNewTarget();
         }
->>>>>>> 45f122b0
     }
 }